--- conflicted
+++ resolved
@@ -14,7 +14,8 @@
 
 from scenariogeneration import prettyprint
 from scenariogeneration import xosc as OSC
-
+from scenariogeneration.helpers import prettify
+from scenariogeneration.xosc.actions import TrafficSignalControllerAction
 from scenariogeneration.xosc.enumerations import (
     _MINOR_VERSION,
     ReferenceContext,
@@ -48,84 +49,50 @@
     OSC.enumerations.VersionBase().setVersion(minor=_MINOR_VERSION)
 
 
-actions_and_versions = [
-    (OSC.EnvironmentAction(env), 2),
-    (OSC.EnvironmentAction(env), _MINOR_VERSION),
-    (
-        OSC.AddEntityAction("my new thingy", OSC.WorldPosition()),
-        _MINOR_VERSION,
-    ),
-    (OSC.AddEntityAction("my new thingy", OSC.WorldPosition()), 1),
-    (OSC.AddEntityAction("my new thingy", OSC.WorldPosition()), 2),
-    (OSC.DeleteEntityAction("my new thingy"), _MINOR_VERSION),
-    (OSC.DeleteEntityAction("my new thingy"), 1),
-    (OSC.DeleteEntityAction("my new thingy"), 2),
-    (OSC.ParameterAddAction("Myparam", 3), 1),
-    (OSC.ParameterMultiplyAction("Myparam", 3), 1),
-    (OSC.ParameterSetAction("Myparam", 3), 1),
-    (OSC.VariableAddAction("Myparam", 3), _MINOR_VERSION),
-    (OSC.VariableAddAction("Myparam", 3), 2),
-    (OSC.VariableMultiplyAction("Myparam", 3), _MINOR_VERSION),
-    (OSC.VariableMultiplyAction("Myparam", 3), 2),
-    (OSC.VariableSetAction("Myparam", 3), _MINOR_VERSION),
-    (OSC.VariableSetAction("Myparam", 3), 2),
-    (OSC.TrafficSignalStateAction("my signal", "red"), _MINOR_VERSION),
-    (OSC.TrafficSignalStateAction("my signal", "red"), 1),
-    (OSC.TrafficSignalStateAction("my signal", "red"), 2),
-    (
-        OSC.TrafficSignalControllerAction("Phase", "TSCRef_Name"),
-        _MINOR_VERSION,
-    ),
-    (OSC.TrafficSignalControllerAction("Phase", "TSCRef_Name"), 1),
-    (OSC.TrafficSignalControllerAction("Phase", "TSCRef_Name"), 2),
-    (
-        OSC.TrafficSourceAction(10, 10, OSC.WorldPosition(), traffic, 100),
-        _MINOR_VERSION,
-    ),
-    (OSC.TrafficSourceAction(10, 10, OSC.WorldPosition(), traffic, 100), 1),
-    (OSC.TrafficSourceAction(10, 10, OSC.WorldPosition(), traffic, 100), 2),
-    (
-        OSC.TrafficSinkAction(10, OSC.WorldPosition(), traffic, 10),
-        _MINOR_VERSION,
-    ),
-    (OSC.TrafficSinkAction(10, OSC.WorldPosition(), traffic, 10), 1),
-    (OSC.TrafficSinkAction(10, OSC.WorldPosition(), traffic, 10), 2),
-    (
-        OSC.TrafficSwarmAction(10, 20, 10, 2, 10, "Ego", traffic),
-        _MINOR_VERSION,
-    ),
-    (OSC.TrafficSwarmAction(10, 20, 10, 2, 10, "Ego", traffic), 1),
-    (OSC.TrafficSwarmAction(10, 20, 10, 2, 10, "Ego", traffic), 2),
-    (OSC.TrafficStopAction("Stop_Action"), _MINOR_VERSION),
-    (OSC.TrafficStopAction("Stop_Action"), 1),
-    (OSC.TrafficStopAction("Stop_Action"), 2),
-    (OSC.SetMonitorAction("MyMonitor", True), _MINOR_VERSION),
-]
-
-
-def idfn(action, osc_version):
-    return f"GlobalAction: {action.__class__.__name__}_osc {osc_version}"
-
-
-ids = [
-    idfn(action, osc_version) for action, osc_version in actions_and_versions
-]
-
-
-class TestGlobalActionFactory:
-    @pytest.mark.parametrize(
-        "action, osc_version",
-        actions_and_versions,
-        ids=ids,
-    )
-    def test_global_action_factory(self, action, osc_version):
-        action.setVersion(minor=osc_version)
-        factoryoutput = OSC.actions._GlobalActionFactory.parse_globalaction(
-            action.get_element()
-        )
-        prettyprint(action, None)
-        prettyprint(factoryoutput, None)
-        assert action == factoryoutput
+@pytest.mark.parametrize(
+    "input",
+    [
+        [OSC.EnvironmentAction(env), _MINOR_VERSION],
+        [
+            OSC.AddEntityAction("my new thingy", OSC.WorldPosition()),
+            _MINOR_VERSION,
+        ],
+        [OSC.DeleteEntityAction("my new thingy"), _MINOR_VERSION],
+        [OSC.ParameterAddAction("Myparam", 3), 1],
+        [OSC.ParameterMultiplyAction("Myparam", 3), 1],
+        [OSC.ParameterSetAction("Myparam", 3), 1],
+        [OSC.VariableAddAction("Myparam", 3), _MINOR_VERSION],
+        [OSC.VariableMultiplyAction("Myparam", 3), _MINOR_VERSION],
+        [OSC.VariableSetAction("Myparam", 3), _MINOR_VERSION],
+        [OSC.TrafficSignalStateAction("my signal", "red"), _MINOR_VERSION],
+        [
+            OSC.TrafficSignalControllerAction("Phase", "TSCRef_Name"),
+            _MINOR_VERSION,
+        ],
+        [
+            OSC.TrafficSourceAction(10, 10, OSC.WorldPosition(), traffic, 100),
+            _MINOR_VERSION,
+        ],
+        [
+            OSC.TrafficSinkAction(10, OSC.WorldPosition(), traffic, 10),
+            _MINOR_VERSION,
+        ],
+        [
+            OSC.TrafficSwarmAction(10, 20, 10, 2, 10, "Ego", traffic),
+            _MINOR_VERSION,
+        ],
+        [OSC.TrafficStopAction("Stop_Action"), _MINOR_VERSION],
+    ],
+)
+def test_global_action_factory(input):
+    action = input[0]
+    action.setVersion(minor=input[1])
+    factoryoutput = OSC.actions._GlobalActionFactory.parse_globalaction(
+        action.get_element()
+    )
+    prettyprint(action, None)
+    prettyprint(factoryoutput, None)
+    assert action == factoryoutput
 
 
 route = OSC.Route("myroute")
@@ -211,8 +178,6 @@
             OSC.DynamicsConstraints(1, 1, 1),
             "ego",
         ),
-        OSC.ConnectTrailerAction("my_trailer"),
-        OSC.DisconnectTrailerAction(),
     ],
 )
 def test_private_action_factory(action):
@@ -1512,7 +1477,68 @@
         OSC.AnimationAction("dummy")
 
 
-<<<<<<< HEAD
+class TestConnectTrailerAction:
+    def test_base(self):
+        ta = OSC.ConnectTrailerAction("my Trailer")
+        prettyprint(ta)
+
+    def test_eq(self):
+        ta = OSC.ConnectTrailerAction("my Trailer")
+        ta2 = OSC.ConnectTrailerAction("my Trailer")
+        assert ta == ta2
+
+    def test_neq(self):
+        ta = OSC.ConnectTrailerAction("my Trailer")
+        ta2 = OSC.ConnectTrailerAction("my other Trailer")
+        assert ta != ta2
+
+    def test_parse(self):
+        ta = OSC.ConnectTrailerAction("my Trailer")
+        ta_parsed = OSC.ConnectTrailerAction.parse(ta.get_element())
+        assert ta == ta_parsed
+
+    @pytest.mark.parametrize(
+        ["version", "expected"],
+        [
+            (0, ValidationResponse.OSC_VERSION),
+            (1, ValidationResponse.OSC_VERSION),
+            (2, ValidationResponse.OSC_VERSION),
+            (3, ValidationResponse.OK),
+        ],
+    )
+    def test_validate_xml(self, version, expected):
+        ta = OSC.ConnectTrailerAction("my Trailer")
+        assert version_validation("PrivateAction", ta, version) == expected
+
+
+class TestDisconnectTrailerAction:
+    def test_base(self):
+        ta = OSC.DisconnectTrailerAction()
+        prettyprint(ta)
+
+    def test_eq(self):
+        ta = OSC.DisconnectTrailerAction()
+        ta2 = OSC.DisconnectTrailerAction()
+        assert ta == ta2
+
+    def test_parse(self):
+        ta = OSC.DisconnectTrailerAction()
+        ta2 = OSC.DisconnectTrailerAction.parse(ta.get_element())
+        assert ta == ta2
+
+    @pytest.mark.parametrize(
+        ["version", "expected"],
+        [
+            (0, ValidationResponse.OSC_VERSION),
+            (1, ValidationResponse.OSC_VERSION),
+            (2, ValidationResponse.OSC_VERSION),
+            (3, ValidationResponse.OK),
+        ],
+    )
+    def test_validate_xml(self, version, expected):
+        ta = OSC.DisconnectTrailerAction()
+        assert version_validation("PrivateAction", ta, version) == expected
+
 class TestSetMonitorAction:
     @pytest.fixture(name="sma")
     def set_monitor_action(self):
@@ -1544,26 +1570,6 @@
         sma4 = OSC.SetMonitorAction.parse(sma.get_element())
         prettyprint(sma4)
         assert sma == sma4
-=======
-class TestConnectTrailerAction:
-    def test_base(self):
-        ta = OSC.ConnectTrailerAction("my Trailer")
-        prettyprint(ta)
-
-    def test_eq(self):
-        ta = OSC.ConnectTrailerAction("my Trailer")
-        ta2 = OSC.ConnectTrailerAction("my Trailer")
-        assert ta == ta2
-
-    def test_neq(self):
-        ta = OSC.ConnectTrailerAction("my Trailer")
-        ta2 = OSC.ConnectTrailerAction("my other Trailer")
-        assert ta != ta2
-
-    def test_parse(self):
-        ta = OSC.ConnectTrailerAction("my Trailer")
-        ta_parsed = OSC.ConnectTrailerAction.parse(ta.get_element())
-        assert ta == ta_parsed
 
     @pytest.mark.parametrize(
         ["version", "expected"],
@@ -1574,37 +1580,6 @@
             (3, ValidationResponse.OK),
         ],
     )
-    def test_validate_xml(self, version, expected):
-        ta = OSC.ConnectTrailerAction("my Trailer")
-        assert version_validation("PrivateAction", ta, version) == expected
-
-
-class TestDisconnectTrailerAction:
-    def test_base(self):
-        ta = OSC.DisconnectTrailerAction()
-        prettyprint(ta)
-
-    def test_eq(self):
-        ta = OSC.DisconnectTrailerAction()
-        ta2 = OSC.DisconnectTrailerAction()
-        assert ta == ta2
-
-    def test_parse(self):
-        ta = OSC.DisconnectTrailerAction()
-        ta2 = OSC.DisconnectTrailerAction.parse(ta.get_element())
-        assert ta == ta2
->>>>>>> fc5e3217
-
-    @pytest.mark.parametrize(
-        ["version", "expected"],
-        [
-            (0, ValidationResponse.OSC_VERSION),
-            (1, ValidationResponse.OSC_VERSION),
-            (2, ValidationResponse.OSC_VERSION),
-            (3, ValidationResponse.OK),
-        ],
-    )
-<<<<<<< HEAD
     def test_set_monitor_action_version_validation(
         self, version, expected, sma
     ):
@@ -1620,9 +1595,4 @@
         with pytest.raises(TypeError):
             OSC.SetMonitorAction(None, True)
         with pytest.raises(TypeError):
-            OSC.SetMonitorAction()
-=======
-    def test_validate_xml(self, version, expected):
-        ta = OSC.DisconnectTrailerAction()
-        assert version_validation("PrivateAction", ta, version) == expected
->>>>>>> fc5e3217
+            OSC.SetMonitorAction()