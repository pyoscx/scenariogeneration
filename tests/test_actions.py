"""
scenariogeneration
https://github.com/pyoscx/scenariogeneration

This Source Code Form is subject to the terms of the Mozilla Public
License, v. 2.0. If a copy of the MPL was not distributed with this
file, You can obtain one at https://mozilla.org/MPL/2.0/.

Copyright (c) 2022 The scenariogeneration Authors.

"""

import pytest

from scenariogeneration import prettyprint
from scenariogeneration import xosc as OSC

from scenariogeneration.xosc.enumerations import (
    _MINOR_VERSION,
    ReferenceContext,
)
from scenariogeneration.xosc.exceptions import NoActionsDefinedError

from .xml_validator import ValidationResponse, version_validation

TD = OSC.TransitionDynamics(
    OSC.DynamicsShapes.step, OSC.DynamicsDimension.rate, 1.0
)

tod = OSC.TimeOfDay(True, 2020, 10, 1, 18, 30, 30)
weather = OSC.Weather(OSC.FractionalCloudCover.nineOktas, 100)
rc = OSC.RoadCondition(1)
prop = OSC.Properties()
prop.add_file("mycontrollerfile.xml")
controller = OSC.Controller("mycontroller", prop)
traffic = OSC.TrafficDefinition("my traffic")
traffic.add_controller(controller, 0.5)
traffic.add_controller(
    OSC.CatalogReference("ControllerCatalog", "my controller"), 0.5
)
traffic.add_vehicle(OSC.VehicleCategory.car, 0.9)
traffic.add_vehicle(OSC.VehicleCategory.bicycle, 0.1)
env = OSC.Environment("Env_name", tod, weather, rc)

entity_distribution = OSC.EntityDistribution()
catalog_ref = OSC.CatalogReference("VehicleCatalog", "Vehicle")
entity_distribution.add_entity_distribution_entry(0.5, catalog_ref)
traffic_distribution = OSC.TrafficDistribution()
traffic_distribution.add_traffic_distribution_entry(0.5, entity_distribution)


@pytest.fixture(autouse=True)
def reset_version():
    OSC.enumerations.VersionBase().setVersion(minor=_MINOR_VERSION)


<<<<<<< HEAD
@pytest.mark.parametrize(
    "input",
    [
        [OSC.EnvironmentAction(env), _MINOR_VERSION],
        [
            OSC.AddEntityAction("my new thingy", OSC.WorldPosition()),
            _MINOR_VERSION,
        ],
        [OSC.DeleteEntityAction("my new thingy"), _MINOR_VERSION],
        [OSC.ParameterAddAction("Myparam", 3), 1],
        [OSC.ParameterMultiplyAction("Myparam", 3), 1],
        [OSC.ParameterSetAction("Myparam", 3), 1],
        [OSC.VariableAddAction("Myparam", 3), _MINOR_VERSION],
        [OSC.VariableMultiplyAction("Myparam", 3), _MINOR_VERSION],
        [OSC.VariableSetAction("Myparam", 3), _MINOR_VERSION],
        [OSC.TrafficSignalStateAction("my signal", "red"), _MINOR_VERSION],
        [
            OSC.TrafficSignalControllerAction("Phase", "TSCRef_Name"),
            _MINOR_VERSION,
        ],
        [
            OSC.TrafficSourceAction(10, 10, OSC.WorldPosition(), traffic, 100),
            2,
        ],
        [
            OSC.TrafficSourceAction(
                10, 10, OSC.WorldPosition(), traffic_distribution, 100
            ),
            _MINOR_VERSION,
        ],
        [
            OSC.TrafficSinkAction(10, OSC.WorldPosition(), traffic, 10),
            2,
        ],
        [
            OSC.TrafficSinkAction(10, OSC.WorldPosition()),
            _MINOR_VERSION,
        ],
        [
            OSC.TrafficSwarmAction(10, 20, 10, 2, 10, "Ego", traffic),
            2,
        ],
        [
            OSC.TrafficSwarmAction(
                10, 20, 10, 2, 10, "Ego", traffic_distribution
            ),
            _MINOR_VERSION,
        ],
        [OSC.TrafficStopAction("Stop_Action"), _MINOR_VERSION],
    ],
)
def test_global_action_factory(input):
    action = input[0]
    action.setVersion(minor=input[1])
    factoryoutput = OSC.actions._GlobalActionFactory.parse_globalaction(
        action.get_element()
    )
    prettyprint(action, None)
    prettyprint(factoryoutput, None)
    assert action == factoryoutput
=======
actions_and_versions = [
    (OSC.EnvironmentAction(env), 2),
    (OSC.EnvironmentAction(env), _MINOR_VERSION),
    (
        OSC.AddEntityAction("my new thingy", OSC.WorldPosition()),
        _MINOR_VERSION,
    ),
    (OSC.AddEntityAction("my new thingy", OSC.WorldPosition()), 1),
    (OSC.AddEntityAction("my new thingy", OSC.WorldPosition()), 2),
    (OSC.DeleteEntityAction("my new thingy"), _MINOR_VERSION),
    (OSC.DeleteEntityAction("my new thingy"), 1),
    (OSC.DeleteEntityAction("my new thingy"), 2),
    (OSC.ParameterAddAction("Myparam", 3), 1),
    (OSC.ParameterMultiplyAction("Myparam", 3), 1),
    (OSC.ParameterSetAction("Myparam", 3), 1),
    (OSC.VariableAddAction("Myparam", 3), _MINOR_VERSION),
    (OSC.VariableAddAction("Myparam", 3), 2),
    (OSC.VariableMultiplyAction("Myparam", 3), _MINOR_VERSION),
    (OSC.VariableMultiplyAction("Myparam", 3), 2),
    (OSC.VariableSetAction("Myparam", 3), _MINOR_VERSION),
    (OSC.VariableSetAction("Myparam", 3), 2),
    (OSC.TrafficSignalStateAction("my signal", "red"), _MINOR_VERSION),
    (OSC.TrafficSignalStateAction("my signal", "red"), 1),
    (OSC.TrafficSignalStateAction("my signal", "red"), 2),
    (
        OSC.TrafficSignalControllerAction("Phase", "TSCRef_Name"),
        _MINOR_VERSION,
    ),
    (OSC.TrafficSignalControllerAction("Phase", "TSCRef_Name"), 1),
    (OSC.TrafficSignalControllerAction("Phase", "TSCRef_Name"), 2),
    (
        OSC.TrafficSourceAction(10, 10, OSC.WorldPosition(), traffic, 100),
        _MINOR_VERSION,
    ),
    (OSC.TrafficSourceAction(10, 10, OSC.WorldPosition(), traffic, 100), 1),
    (OSC.TrafficSourceAction(10, 10, OSC.WorldPosition(), traffic, 100), 2),
    (
        OSC.TrafficSinkAction(10, OSC.WorldPosition(), traffic, 10),
        _MINOR_VERSION,
    ),
    (OSC.TrafficSinkAction(10, OSC.WorldPosition(), traffic, 10), 1),
    (OSC.TrafficSinkAction(10, OSC.WorldPosition(), traffic, 10), 2),
    (
        OSC.TrafficSwarmAction(10, 20, 10, 2, 10, "Ego", traffic),
        _MINOR_VERSION,
    ),
    (OSC.TrafficSwarmAction(10, 20, 10, 2, 10, "Ego", traffic), 1),
    (OSC.TrafficSwarmAction(10, 20, 10, 2, 10, "Ego", traffic), 2),
    (OSC.TrafficStopAction("Stop_Action"), _MINOR_VERSION),
    (OSC.TrafficStopAction("Stop_Action"), 1),
    (OSC.TrafficStopAction("Stop_Action"), 2),
    (OSC.SetMonitorAction("MyMonitor", True), _MINOR_VERSION),
]


def idfn(action, osc_version):
    return f"GlobalAction: {action.__class__.__name__}_osc {osc_version}"


ids = [
    idfn(action, osc_version) for action, osc_version in actions_and_versions
]


class TestGlobalActionFactory:
    @pytest.mark.parametrize(
        "action, osc_version",
        actions_and_versions,
        ids=ids,
    )
    def test_global_action_factory(self, action, osc_version):
        action.setVersion(minor=osc_version)
        factoryoutput = OSC.actions._GlobalActionFactory.parse_globalaction(
            action.get_element()
        )
        prettyprint(action, None)
        prettyprint(factoryoutput, None)
        assert action == factoryoutput
>>>>>>> fa998084


route = OSC.Route("myroute")
route.add_waypoint(
    OSC.WorldPosition(0, 0, 0, 0, 0, 0), OSC.RouteStrategy.shortest
)
route.add_waypoint(
    OSC.WorldPosition(1, 1, 0, 0, 0, 0), OSC.RouteStrategy.shortest
)
prop2 = OSC.Properties()
prop2.add_property("mything", "2")
prop2.add_property("theotherthing", "true")
cnt = OSC.Controller("mycontroller", prop2)
positionlist = []
positionlist.append(OSC.RelativeLanePosition(-3, "Ego", 0, 10))
positionlist.append(OSC.RelativeLanePosition(-3, "Ego", 0, 10))
positionlist.append(OSC.RelativeLanePosition(-3, "Ego", 0, 10))
positionlist.append(OSC.RelativeLanePosition(-3, "Ego", 0, 10))
polyline = OSC.Polyline([0, 0.5, 1, 1.5], positionlist)
traj = OSC.Trajectory("my_trajectory", False)
traj.add_shape(polyline)

ocv_action = OSC.OverrideControllerValueAction()
ocv_action.set_brake(True, 2)
aca = OSC.ActivateControllerAction(True, True)
ass = OSC.AssignControllerAction(cnt)


@pytest.mark.parametrize(
    "action",
    [
        OSC.AbsoluteSpeedAction(50.0, TD),
        OSC.RelativeSpeedAction(1, "Ego", TD),
        OSC.LongitudinalDistanceAction(
            "Ego",
            max_acceleration=3,
            max_deceleration=2,
            max_speed=4,
            distance=1,
        ),
        OSC.AbsoluteLaneChangeAction(1, TD),
        OSC.RelativeLaneChangeAction(1, "Ego", TD, 0.2),
        OSC.AbsoluteLaneOffsetAction(1, OSC.DynamicsShapes.step, 3, False),
        OSC.RelativeLaneOffsetAction(
            1, "Ego", OSC.DynamicsShapes.step, 3, False
        ),
        OSC.LateralDistanceAction("Ego", 3, max_speed=50),
        OSC.VisibilityAction(True, False, True),
        OSC.SynchronizeAction(
            "Ego",
            OSC.WorldPosition(0, 0, 0, 0, 0, 0),
            OSC.WorldPosition(10, 0, 0, 0, 0, 0),
            target_tolerance=1,
            target_tolerance_master=2,
        ),
        OSC.ControllerAction(ass, ocv_action, aca),
        OSC.AssignControllerAction(cnt),
        ocv_action,
        OSC.ActivateControllerAction(True, False),
        OSC.TeleportAction(OSC.WorldPosition(1)),
        OSC.AssignRouteAction(route),
        OSC.FollowTrajectoryAction(
            traj,
            OSC.FollowingMode.position,
            reference_domain=ReferenceContext.absolute,
            offset=3,
            scale=4,
        ),
        OSC.AcquirePositionAction(OSC.WorldPosition(1, 1, 0, 0, 0, 0)),
        OSC.AnimationAction(
            OSC.VehicleComponentType.doorFrontRight, 1, False, 1
        ),
        OSC.LightStateAction(
            OSC.VehicleLightType.brakeLights,
            OSC.LightMode.on,
            transition_time=0.1,
            color=OSC.Color(OSC.ColorType.black, OSC.ColorRGB(0, 0, 0)),
        ),
        OSC.SpeedProfileAction(
            [5, 4, 3],
            OSC.FollowingMode.follow,
            [1, 2, 3],
            OSC.DynamicsConstraints(1, 1, 1),
            "ego",
        ),
        OSC.RandomRouteAction(),
    ],
)
def test_private_action_factory(action):
    factoryoutput = OSC.actions._PrivateActionFactory.parse_privateaction(
        action.get_element()
    )
    prettyprint(action, None)
    prettyprint(factoryoutput, None)

    assert action == factoryoutput
    assert factoryoutput == action


def test_speedaction_abs():
    speedaction = OSC.AbsoluteSpeedAction(50.0, TD)
    prettyprint(speedaction.get_element())

    speedaction2 = OSC.AbsoluteSpeedAction(50.0, TD)
    speedaction3 = OSC.AbsoluteSpeedAction(51, TD)
    assert speedaction == speedaction2
    assert speedaction != speedaction3
    action = OSC.AbsoluteSpeedAction.parse(speedaction.get_element())
    prettyprint(action)
    assert speedaction == action
    assert (
        version_validation("PrivateAction", speedaction, 0)
        == ValidationResponse.OK
    )
    assert (
        version_validation("PrivateAction", speedaction, 1)
        == ValidationResponse.OK
    )
    assert (
        version_validation("PrivateAction", speedaction, 2)
        == ValidationResponse.OK
    )
    assert (
        version_validation("PrivateAction", speedaction, 3)
        == ValidationResponse.OK
    )
    with pytest.raises(TypeError):
        OSC.AbsoluteSpeedAction(50, "dummy")


def test_speedaction_rel():
    speedaction = OSC.RelativeSpeedAction(1, "Ego", TD)

    prettyprint(speedaction.get_element())
    speedaction2 = OSC.RelativeSpeedAction(1, "Ego", TD)
    speedaction3 = OSC.RelativeSpeedAction(1, "Ego1", TD)
    assert speedaction == speedaction2
    assert speedaction != speedaction3

    speedaction4 = OSC.RelativeSpeedAction.parse(speedaction.get_element())
    assert speedaction == speedaction4
    assert (
        version_validation("PrivateAction", speedaction, 0)
        == ValidationResponse.OK
    )
    assert (
        version_validation("PrivateAction", speedaction, 1)
        == ValidationResponse.OK
    )
    assert (
        version_validation("PrivateAction", speedaction, 2)
        == ValidationResponse.OK
    )
    assert version_validation("PrivateAction", speedaction, 3)
    with pytest.raises(TypeError):
        OSC.RelativeSpeedAction(50, "Ego", "dummy")


def test_longdistaction_dist():
    longdist = OSC.LongitudinalDistanceAction(
        "Ego", max_acceleration=3, max_deceleration=2, max_speed=4, distance=1
    )
    prettyprint(longdist.get_element())
    longdist2 = OSC.LongitudinalDistanceAction(
        "Ego", max_acceleration=3, max_deceleration=2, max_speed=4, distance=1
    )
    longdist3 = OSC.LongitudinalDistanceAction(
        "Ego",
        max_acceleration=3,
        max_deceleration=2,
        max_speed=4,
        distance=2,
        coordinate_system="$my_coord",
    )
    assert longdist == longdist2
    assert longdist != longdist3
    prettyprint(longdist3.get_element())
    longdist4 = OSC.LongitudinalDistanceAction.parse(longdist.get_element())
    longdist5 = OSC.LongitudinalDistanceAction.parse(longdist3.get_element())
    prettyprint(longdist4.get_element())
    assert longdist == longdist4
    assert longdist3 == longdist5
    assert (
        version_validation("PrivateAction", longdist, 0)
        == ValidationResponse.OK
    )
    assert (
        version_validation("PrivateAction", longdist, 1)
        == ValidationResponse.OK
    )
    assert (
        version_validation("PrivateAction", longdist, 2)
        == ValidationResponse.OK
    )
    assert (
        version_validation("PrivateAction", longdist3, 2)
        == ValidationResponse.OK
    )

    with pytest.raises(ValueError):
        OSC.LongitudinalDistanceAction(
            "ego", distance=1, coordinate_system="dummy"
        )
    with pytest.raises(ValueError):
        OSC.LongitudinalDistanceAction("ego", distance=1, displacement="dummy")


def test_longdistaction_time():
    longdist = OSC.LongitudinalDistanceAction(
        "Ego", max_acceleration=1, timeGap=2
    )
    prettyprint(longdist.get_element())
    longdist2 = OSC.LongitudinalDistanceAction(
        "Ego", max_acceleration=1, timeGap=2
    )
    longdist3 = OSC.LongitudinalDistanceAction(
        "Ego", max_acceleration=1, timeGap=3
    )
    assert longdist == longdist2
    assert longdist != longdist3

    longdist4 = OSC.LongitudinalDistanceAction.parse(longdist.get_element())
    prettyprint(longdist4.get_element())
    assert longdist == longdist4
    assert (
        version_validation("PrivateAction", longdist, 0)
        == ValidationResponse.OK
    )
    assert (
        version_validation("PrivateAction", longdist, 1)
        == ValidationResponse.OK
    )
    assert (
        version_validation("PrivateAction", longdist, 2)
        == ValidationResponse.OK
    )


def test_lanechange_abs():
    lanechange = OSC.AbsoluteLaneChangeAction(1, TD)
    prettyprint(lanechange.get_element())
    lanechange2 = OSC.AbsoluteLaneChangeAction(1, TD)
    lanechange3 = OSC.AbsoluteLaneChangeAction(2, TD)
    assert lanechange == lanechange2
    assert lanechange != lanechange3

    lanechange4 = OSC.AbsoluteLaneChangeAction.parse(lanechange.get_element())
    assert lanechange == lanechange4
    assert (
        version_validation("PrivateAction", lanechange, 0)
        == ValidationResponse.OK
    )
    assert (
        version_validation("PrivateAction", lanechange, 1)
        == ValidationResponse.OK
    )
    assert (
        version_validation("PrivateAction", lanechange, 2)
        == ValidationResponse.OK
    )
    with pytest.raises(TypeError):
        OSC.AbsoluteLaneChangeAction(1, "dummy")


def test_lanechange_rel():
    lanechange = OSC.RelativeLaneChangeAction(1, "Ego", TD, 0.2)
    prettyprint(lanechange.get_element())
    lanechange2 = OSC.RelativeLaneChangeAction(1, "Ego", TD, 0.2)
    lanechange3 = OSC.RelativeLaneChangeAction(1, "Ego", TD, 0.1)
    assert lanechange == lanechange2
    assert lanechange != lanechange3

    lanechange4 = OSC.RelativeLaneChangeAction.parse(lanechange.get_element())
    prettyprint(lanechange4.get_element(), None)
    assert lanechange4 == lanechange
    assert (
        version_validation("PrivateAction", lanechange, 0)
        == ValidationResponse.OK
    )
    assert (
        version_validation("PrivateAction", lanechange, 1)
        == ValidationResponse.OK
    )
    assert (
        version_validation("PrivateAction", lanechange, 2)
        == ValidationResponse.OK
    )
    with pytest.raises(TypeError):
        OSC.RelativeLaneChangeAction(1, "Ego", "dummy", 0.2)


def test_laneoffset_abs():
    laneoffset = OSC.AbsoluteLaneOffsetAction(
        1, OSC.DynamicsShapes.step, 3, False
    )
    prettyprint(laneoffset.get_element(), None)
    laneoffset2 = OSC.AbsoluteLaneOffsetAction(
        1, OSC.DynamicsShapes.step, 3, False
    )
    laneoffset3 = OSC.AbsoluteLaneOffsetAction(
        1, OSC.DynamicsShapes.step, 2, True
    )

    assert laneoffset == laneoffset2
    assert laneoffset != laneoffset3

    laneoffset4 = OSC.AbsoluteLaneOffsetAction.parse(laneoffset.get_element())
    prettyprint(laneoffset.get_element(), None)
    assert laneoffset == laneoffset4
    assert (
        version_validation("PrivateAction", laneoffset, 0)
        == ValidationResponse.OK
    )
    assert (
        version_validation("PrivateAction", laneoffset, 1)
        == ValidationResponse.OK
    )
    assert (
        version_validation("PrivateAction", laneoffset, 2)
        == ValidationResponse.OK
    )
    with pytest.raises(ValueError):
        OSC.AbsoluteLaneOffsetAction(1, "dummy")


def test_laneoffset_rel():
    laneoffset = OSC.RelativeLaneOffsetAction(
        1, "Ego", OSC.DynamicsShapes.step, 3, False
    )
    prettyprint(laneoffset.get_element(), None)
    laneoffset2 = OSC.RelativeLaneOffsetAction(
        1, "Ego", OSC.DynamicsShapes.step, 3, False
    )
    laneoffset3 = OSC.RelativeLaneOffsetAction(
        1, "Ego", OSC.DynamicsShapes.linear, 3, False
    )
    assert laneoffset == laneoffset2
    assert laneoffset != laneoffset3

    laneoffset4 = OSC.RelativeLaneOffsetAction.parse(laneoffset.get_element())
    prettyprint(laneoffset4.get_element(), None)
    assert laneoffset4 == laneoffset
    assert (
        version_validation("PrivateAction", laneoffset, 0)
        == ValidationResponse.OK
    )
    assert (
        version_validation("PrivateAction", laneoffset, 1)
        == ValidationResponse.OK
    )
    assert (
        version_validation("PrivateAction", laneoffset, 2)
        == ValidationResponse.OK
    )
    with pytest.raises(TypeError):
        OSC.RelativeLaneOffsetAction(1, "ego", "dummy")


def test_lateraldistance_noconst():
    latdist = OSC.LateralDistanceAction("Ego")
    prettyprint(latdist.get_element(), None)
    latdist2 = OSC.LateralDistanceAction("Ego")
    latdist3 = OSC.LateralDistanceAction("Ego1")
    assert latdist == latdist2
    assert latdist != latdist3

    latdist4 = OSC.LateralDistanceAction.parse(latdist.get_element())
    prettyprint(latdist4.get_element(), None)
    assert latdist4 == latdist
    assert (
        version_validation("PrivateAction", latdist, 0)
        == ValidationResponse.OK
    )
    assert (
        version_validation("PrivateAction", latdist, 1)
        == ValidationResponse.OK
    )
    assert (
        version_validation("PrivateAction", latdist, 2)
        == ValidationResponse.OK
    )
    with pytest.raises(ValueError):
        OSC.LateralDistanceAction("Ego", 1, coordinate_system="dummy")
    with pytest.raises(ValueError):
        OSC.LateralDistanceAction("Ego", 1, displacement="dummy")


def test_lateraldistance_const():
    latdist = OSC.LateralDistanceAction("Ego", 3, max_speed=50)
    prettyprint(latdist.get_element(), None)
    latdist2 = OSC.LateralDistanceAction("Ego", 3, max_speed=50)
    latdist3 = OSC.LateralDistanceAction("Ego", 3, max_speed=40)
    assert latdist == latdist2
    assert latdist != latdist3

    latdist4 = OSC.LateralDistanceAction.parse(latdist.get_element())
    prettyprint(latdist4.get_element(), None)
    assert latdist4 == latdist
    assert (
        version_validation("PrivateAction", latdist, 0)
        == ValidationResponse.OK
    )
    assert (
        version_validation("PrivateAction", latdist, 1)
        == ValidationResponse.OK
    )
    assert (
        version_validation("PrivateAction", latdist, 2)
        == ValidationResponse.OK
    )


def test_teleport():
    teleport = OSC.TeleportAction(OSC.WorldPosition())
    prettyprint(teleport.get_element())
    teleport2 = OSC.TeleportAction(OSC.WorldPosition())
    teleport3 = OSC.TeleportAction(OSC.WorldPosition(1))
    assert teleport == teleport2
    assert teleport != teleport3
    teleport4 = OSC.TeleportAction.parse(teleport.get_element())
    assert teleport == teleport4
    assert (
        version_validation("PrivateAction", teleport, 0)
        == ValidationResponse.OK
    )
    assert (
        version_validation("PrivateAction", teleport, 1)
        == ValidationResponse.OK
    )
    assert (
        version_validation("PrivateAction", teleport, 2)
        == ValidationResponse.OK
    )


class TestRandomRouteAction:

    def test_base(self):
        ra = OSC.RandomRouteAction()
        prettyprint(ra.get_element())

    def test_eq(self):
        ra = OSC.RandomRouteAction()
        ra2 = OSC.RandomRouteAction()
        assert ra == ra2

    def test_neq(self):
        ra = OSC.RandomRouteAction()
        route = OSC.Route("myroute")
        route.add_waypoint(
            OSC.WorldPosition(0, 0, 0, 0, 0, 0), OSC.RouteStrategy.shortest
        )
        route.add_waypoint(
            OSC.WorldPosition(1, 1, 0, 0, 0, 0), OSC.RouteStrategy.shortest
        )
        ara = OSC.AssignRouteAction(route)
        assert ra != ara

    def test_parse(self):
        ra = OSC.RandomRouteAction()
        parsed_ra = OSC.RandomRouteAction.parse(ra.get_element())
        assert ra == parsed_ra

    @pytest.mark.parametrize(
        ["version", "expected"],
        [
            (0, ValidationResponse.OSC_VERSION),
            (1, ValidationResponse.OSC_VERSION),
            (2, ValidationResponse.OSC_VERSION),
            (3, ValidationResponse.OK),
        ],
    )
    def test_osc_versions(self, version, expected):
        ra = OSC.RandomRouteAction()
        assert version_validation("PrivateAction", ra, version) == expected


def test_assign_route():
    route = OSC.Route("myroute")
    route.add_waypoint(
        OSC.WorldPosition(0, 0, 0, 0, 0, 0), OSC.RouteStrategy.shortest
    )
    route.add_waypoint(
        OSC.WorldPosition(1, 1, 0, 0, 0, 0), OSC.RouteStrategy.shortest
    )
    ara = OSC.AssignRouteAction(route)
    prettyprint(ara.get_element(), None)
    ara2 = OSC.AssignRouteAction(route)
    route2 = OSC.Route("myroute2")
    route2.add_waypoint(
        OSC.WorldPosition(0, 0, 0, 0, 0, 0), OSC.RouteStrategy.shortest
    )
    route2.add_waypoint(
        OSC.WorldPosition(1, 1, 1, 0, 0, 0), OSC.RouteStrategy.shortest
    )
    ara3 = OSC.AssignRouteAction(route2)
    assert ara == ara2
    assert ara != ara3

    ara4 = OSC.AssignRouteAction.parse(ara.get_element())
    prettyprint(ara4.get_element(), None)
    assert ara == ara4
    assert version_validation("PrivateAction", ara, 0) == ValidationResponse.OK
    assert version_validation("PrivateAction", ara, 1) == ValidationResponse.OK
    assert version_validation("PrivateAction", ara, 2) == ValidationResponse.OK

    with pytest.raises(TypeError):
        OSC.AssignRouteAction("dummy")


def test_aqcuire_position_route():
    ara = OSC.AcquirePositionAction(OSC.WorldPosition(1, 1, 0, 0, 0, 0))
    prettyprint(ara.get_element(), None)
    ara2 = OSC.AcquirePositionAction(OSC.WorldPosition(1, 1, 0, 0, 0, 0))
    ara3 = OSC.AcquirePositionAction(OSC.WorldPosition(1, 1, 1, 0, 0, 0))
    assert ara == ara2
    assert ara != ara3

    ara4 = OSC.AcquirePositionAction.parse(ara.get_element())
    prettyprint(ara4.get_element(), None)
    assert ara4 == ara
    assert version_validation("PrivateAction", ara, 0) == ValidationResponse.OK
    assert version_validation("PrivateAction", ara, 1) == ValidationResponse.OK
    assert version_validation("PrivateAction", ara, 2) == ValidationResponse.OK

    with pytest.raises(TypeError):
        OSC.AcquirePositionAction("dummy")


def test_controller_action():
    aca = OSC.ActivateControllerAction(True, True)
    prop = OSC.Properties()
    prop.add_property("mything", "2")
    prop.add_property("theotherthing", "true")
    cnt = OSC.Controller("mycontroller", prop)

    ass = OSC.AssignControllerAction(cnt)

    ocva = OSC.OverrideControllerValueAction()
    ocva.set_brake(True, 2)
    ca = OSC.ControllerAction(ass, ocva, aca)
    ca2 = OSC.ControllerAction.parse(ca.get_element())
    prettyprint(ca.get_element(), None)
    prettyprint(ca2.get_element(), None)
    assert ca == ca2
    assert version_validation("PrivateAction", aca, 0) == ValidationResponse.OK
    assert version_validation("PrivateAction", aca, 1) == ValidationResponse.OK
    assert version_validation("PrivateAction", aca, 2) == ValidationResponse.OK
    with pytest.raises(TypeError):
        OSC.ControllerAction(assignControllerAction="dummy")
    with pytest.raises(TypeError):
        OSC.ControllerAction(activateControllerAction="dummy")
    with pytest.raises(TypeError):
        OSC.ControllerAction(overrideControllerValueAction="dummy")


def test_activate_controller_action():
    aca = OSC.ActivateControllerAction(True, True)
    prettyprint(aca.get_element(), None)
    aca2 = OSC.ActivateControllerAction(True, True)
    aca3 = OSC.ActivateControllerAction(True, False)

    assert aca == aca2
    assert aca != aca3

    aca4 = OSC.ActivateControllerAction.parse(aca.get_element())
    prettyprint(aca4.get_element(), None)
    assert aca4 == aca
    aca5 = OSC.ActivateControllerAction()
    prettyprint(aca5)
    aca6 = OSC.ActivateControllerAction.parse(aca5.get_element())

    aca5 = OSC.ActivateControllerAction(
        True, True, True, True, "controller_name"
    )
    aca6 = OSC.ActivateControllerAction(
        True, True, True, True, "controller_name2"
    )
    assert aca5 != aca6
    aca7 = OSC.ActivateControllerAction(
        True, True, True, False, "controller_name"
    )
    assert aca5 != aca7
    aca8 = OSC.ActivateControllerAction.parse(aca5.get_element())
    prettyprint(aca5.get_element())
    assert aca5 == aca8
    assert version_validation("PrivateAction", aca, 0) == ValidationResponse.OK
    assert version_validation("PrivateAction", aca, 1) == ValidationResponse.OK
    assert version_validation("PrivateAction", aca, 2) == ValidationResponse.OK

    aca.setVersion(minor=0)
    acap = OSC.ActivateControllerAction.parse(aca.get_element())


def test_assign_controller_action():
    prop = OSC.Properties()
    prop.add_property("mything", "2")
    prop.add_property("theotherthing", "true")

    cnt = OSC.Controller("mycontroller", prop)

    aca = OSC.AssignControllerAction(cnt)
    prettyprint(aca.get_element(), None)

    prop2 = OSC.Properties()
    prop2.add_property("mything", "3")
    prop2.add_property("theotherthing", "true")

    cnt2 = OSC.Controller("mycontroller", prop2)

    aca2 = OSC.AssignControllerAction(cnt)
    aca3 = OSC.AssignControllerAction(cnt2, True, True, True, True)
    prettyprint(aca3.get_element(), None)
    assert aca == aca2
    assert aca != aca3

    aca4 = OSC.AssignControllerAction.parse(aca.get_element())
    prettyprint(aca4.get_element(), None)
    assert aca4 == aca
    assert (
        version_validation("PrivateAction", aca, 0)
        == ValidationResponse.OSC_VERSION
    )
    assert version_validation("PrivateAction", aca, 1) == ValidationResponse.OK
    assert version_validation("PrivateAction", aca, 2) == ValidationResponse.OK

    with pytest.raises(TypeError):
        OSC.AssignControllerAction("dummy")


def test_override_controller():
    ocva = OSC.OverrideControllerValueAction()
    with pytest.raises(NoActionsDefinedError):
        ocva.get_element()
    ocva.set_brake(True, 2)
    # prettyprint(ocva.get_element())
    ocva.set_throttle(False, 0)
    # prettyprint(ocva.get_element())
    ocva.set_clutch(True, 1)
    # prettyprint(ocva.get_element())
    ocva.set_parkingbrake(False, 1)
    # prettyprint(ocva.get_element())
    ocva.set_steeringwheel(True, 1)
    # prettyprint(ocva.get_element(),None)
    ocva.set_gear(False, 0)
    prettyprint(ocva.get_element(), None)

    ocva1 = OSC.OverrideControllerValueAction()
    ocva1.set_brake(True, 2)
    ocva2 = OSC.OverrideControllerValueAction()
    ocva2.set_brake(True, 2)
    ocva3 = OSC.OverrideControllerValueAction()
    ocva3.set_brake(True, 3)

    assert ocva1 == ocva2
    assert ocva1 != ocva3

    ocva4 = OSC.OverrideControllerValueAction.parse(ocva.get_element())
    prettyprint(ocva4.get_element(), None)
    assert ocva4 == ocva
    assert (
        version_validation("PrivateAction", ocva, 0)
        == ValidationResponse.OSC_VERSION
    )
    assert (
        version_validation("PrivateAction", ocva, 1) == ValidationResponse.OK
    )
    assert (
        version_validation("PrivateAction", ocva, 2) == ValidationResponse.OK
    )


def test_visual_action():
    va = OSC.VisibilityAction(True, False, True)
    va.add_sensor_reference("mysensor")
    prettyprint(va.get_element(), None)
    va2 = OSC.VisibilityAction(True, False, True)
    va2.add_sensor_reference("mysensor")
    va3 = OSC.VisibilityAction(True, False, True)
    assert va == va2
    assert va != va3

    va4 = OSC.VisibilityAction.parse(va.get_element())
    prettyprint(va4.get_element(), None)
    assert va4 == va
    assert (
        version_validation("PrivateAction", va, 0)
        == ValidationResponse.OSC_VERSION
    )
    assert version_validation("PrivateAction", va3, 0) == ValidationResponse.OK
    assert version_validation("PrivateAction", va3, 1) == ValidationResponse.OK
    assert version_validation("PrivateAction", va, 2) == ValidationResponse.OK


def test_sync_action():
    asa = OSC.SynchronizeAction(
        "Ego",
        OSC.WorldPosition(0, 0, 0, 0, 0, 0),
        OSC.WorldPosition(10, 0, 0, 0, 0, 0),
        target_tolerance=1,
        target_tolerance_master=2,
    )
    prettyprint(asa.get_element(), None)
    asa2 = OSC.SynchronizeAction(
        "Ego",
        OSC.WorldPosition(0, 0, 0, 0, 0, 0),
        OSC.WorldPosition(10, 0, 0, 0, 0, 0),
        target_tolerance=1,
        target_tolerance_master=2,
    )
    asa3 = OSC.SynchronizeAction(
        "Ego",
        OSC.WorldPosition(1, 0, 0, 0, 0, 0),
        OSC.WorldPosition(10, 0, 0, 0, 0, 0),
        target_tolerance=1,
        target_tolerance_master=2,
    )
    assert asa == asa2
    assert asa != asa3
    asa4 = OSC.SynchronizeAction(
        "Ego",
        OSC.WorldPosition(0, 0, 0, 0, 0, 0),
        OSC.WorldPosition(10, 0, 0, 0, 0, 0),
        final_speed=OSC.AbsoluteSpeed(20 / 3.6, OSC.TargetTimeSteadyState(2)),
    )
    prettyprint(asa4, None)
    asa5 = OSC.SynchronizeAction(
        "Ego",
        OSC.WorldPosition(0, 0, 0, 0, 0, 0),
        OSC.WorldPosition(10, 0, 0, 0, 0, 0),
        target_tolerance=1,
        target_tolerance_master=2,
        final_speed=OSC.AbsoluteSpeed(20 / 3.6, OSC.TargetTimeSteadyState(2)),
    )

    asa6 = OSC.SynchronizeAction.parse(asa4.get_element())
    prettyprint(asa6.get_element(), None)
    assert asa6 == asa4
    assert version_validation("PrivateAction", asa, 0) == ValidationResponse.OK
    assert version_validation("PrivateAction", asa, 1) == ValidationResponse.OK
    assert version_validation("PrivateAction", asa, 2) == ValidationResponse.OK

    with pytest.raises(TypeError):
        OSC.SynchronizeAction(
            "ego", "dummy", OSC.WorldPosition(0, 0, 0, 0, 0, 0)
        )
    with pytest.raises(TypeError):
        OSC.SynchronizeAction(
            "ego", OSC.WorldPosition(0, 0, 0, 0, 0, 0), "dummy"
        )
    with pytest.raises(TypeError):
        OSC.SynchronizeAction(
            "ego",
            OSC.WorldPosition(0, 0, 0, 0, 0, 0),
            OSC.WorldPosition(0, 0, 0, 0, 0, 0),
            final_speed=10,
        )


def test_follow_traj_action_polyline():
    positionlist = []
    positionlist.append(OSC.RelativeLanePosition(-3, "Ego", 0, 10))
    positionlist.append(OSC.RelativeLanePosition(-3, "Ego", 0, 10))
    positionlist.append(OSC.RelativeLanePosition(-3, "Ego", 0, 10))
    positionlist.append(OSC.RelativeLanePosition(-3, "Ego", 0, 10))
    prettyprint(positionlist[0].get_element(), None)
    polyline = OSC.Polyline([0, 0.5, 1, 1.5], positionlist)

    traj = OSC.Trajectory("my_trajectory", False)
    traj.add_shape(polyline)

    trajact = OSC.FollowTrajectoryAction(
        traj,
        OSC.FollowingMode.position,
        reference_domain=ReferenceContext.absolute,
        offset=3,
        scale=4,
    )
    prettyprint(trajact.get_element(), None)

    trajact2 = OSC.FollowTrajectoryAction(
        traj,
        OSC.FollowingMode.position,
        reference_domain=ReferenceContext.absolute,
        offset=3,
        scale=4,
    )
    traj2 = OSC.Trajectory("my_trajectory", True)
    traj2.add_shape(polyline)

    trajact3 = OSC.FollowTrajectoryAction(traj2, OSC.FollowingMode.position)
    assert trajact == trajact2
    assert trajact != trajact3

    trajact4 = OSC.FollowTrajectoryAction.parse(trajact.get_element())
    prettyprint(trajact4.get_element(), None)
    assert trajact4 == trajact
    assert (
        version_validation("PrivateAction", trajact, 0)
        == ValidationResponse.OK
    )
    assert (
        version_validation("PrivateAction", trajact, 1)
        == ValidationResponse.OK
    )
    assert (
        version_validation("PrivateAction", trajact, 2)
        == ValidationResponse.OK
    )

    with pytest.raises(TypeError):
        OSC.FollowTrajectoryAction("dummy", OSC.FollowingMode.follow)
    with pytest.raises(ValueError):
        OSC.FollowTrajectoryAction(traj, "dummy")
    with pytest.raises(ValueError):
        OSC.FollowTrajectoryAction(traj, OSC.FollowingMode.follow, "dummy")


def testParameterAddActions():
    pa = OSC.ParameterAddAction("Myparam", 3)
    pa.setVersion(minor=1)
    prettyprint(pa.get_element())
    pa2 = OSC.ParameterAddAction("Myparam", 3)
    pa3 = OSC.ParameterAddAction("Myparam", 2)
    assert pa == pa2
    assert pa != pa3

    pa4 = OSC.ParameterAddAction.parse(pa.get_element())
    assert pa == pa4
    assert version_validation("GlobalAction", pa, 0) == ValidationResponse.OK
    assert version_validation("GlobalAction", pa, 1) == ValidationResponse.OK
    assert (
        version_validation("GlobalAction", pa, 2)
        == ValidationResponse.OSC_VERSION
    )


def testParameterMultiplyActions():
    pa = OSC.ParameterMultiplyAction("Myparam", 3)
    pa.setVersion(minor=1)
    prettyprint(pa)
    pa2 = OSC.ParameterMultiplyAction("Myparam", 3)
    pa3 = OSC.ParameterMultiplyAction("Myparam", 2)
    assert pa == pa2
    assert pa != pa3

    pa4 = OSC.ParameterMultiplyAction.parse(pa.get_element())
    assert pa == pa4
    assert version_validation("GlobalAction", pa, 0) == ValidationResponse.OK
    assert version_validation("GlobalAction", pa, 1) == ValidationResponse.OK
    assert (
        version_validation("GlobalAction", pa, 2)
        == ValidationResponse.OSC_VERSION
    )


def testParameterSetActions():
    pa = OSC.ParameterSetAction("Myparam", 3)
    pa.setVersion(minor=1)
    prettyprint(pa)
    pa2 = OSC.ParameterSetAction("Myparam", 3)
    pa3 = OSC.ParameterSetAction("Myparam2", 3)
    assert pa == pa2
    assert pa != pa3

    pa4 = OSC.ParameterSetAction.parse(pa.get_element())
    assert pa == pa4
    assert version_validation("GlobalAction", pa, 0) == ValidationResponse.OK
    assert version_validation("GlobalAction", pa, 1) == ValidationResponse.OK
    assert (
        version_validation("GlobalAction", pa, 2)
        == ValidationResponse.OSC_VERSION
    )


def testVariableAddActions():
    pa = OSC.VariableAddAction("Myparam", 3)
    prettyprint(pa.get_element())
    pa2 = OSC.VariableAddAction("Myparam", 3)
    pa3 = OSC.VariableAddAction("Myparam", 2)
    assert pa == pa2
    assert pa != pa3

    pa4 = OSC.VariableAddAction.parse(pa.get_element())
    assert pa == pa4
    assert (
        version_validation("GlobalAction", pa, 0)
        == ValidationResponse.OSC_VERSION
    )
    assert (
        version_validation("GlobalAction", pa, 1)
        == ValidationResponse.OSC_VERSION
    )
    assert version_validation("GlobalAction", pa, 2) == ValidationResponse.OK


def testVariableMultiplyActions():
    pa = OSC.VariableMultiplyAction("Myparam", 3)
    prettyprint(pa)
    pa2 = OSC.VariableMultiplyAction("Myparam", 3)
    pa3 = OSC.VariableMultiplyAction("Myparam", 2)
    assert pa == pa2
    assert pa != pa3

    pa4 = OSC.VariableMultiplyAction.parse(pa.get_element())
    assert pa == pa4
    assert (
        version_validation("GlobalAction", pa, 0)
        == ValidationResponse.OSC_VERSION
    )
    assert (
        version_validation("GlobalAction", pa, 1)
        == ValidationResponse.OSC_VERSION
    )
    assert version_validation("GlobalAction", pa, 2) == ValidationResponse.OK


def testVariableSetActions():
    pa = OSC.VariableSetAction("Myparam", 3)
    prettyprint(pa)
    pa2 = OSC.VariableSetAction("Myparam", 3)
    pa3 = OSC.VariableSetAction("Myparam2", 3)
    assert pa == pa2
    assert pa != pa3

    pa4 = OSC.VariableSetAction.parse(pa.get_element())
    assert pa == pa4
    assert (
        version_validation("GlobalAction", pa, 0)
        == ValidationResponse.OSC_VERSION
    )
    assert (
        version_validation("GlobalAction", pa, 1)
        == ValidationResponse.OSC_VERSION
    )
    assert version_validation("GlobalAction", pa, 2) == ValidationResponse.OK


def test_trafficsignalstateaction():
    tss = OSC.TrafficSignalStateAction("my signal", "red")
    prettyprint(tss)
    tss2 = OSC.TrafficSignalStateAction("my signal", "red")
    tss3 = OSC.TrafficSignalStateAction("my signal", "green")
    assert tss == tss2
    assert tss != tss3

    tss4 = OSC.TrafficSignalStateAction.parse(tss.get_element())
    prettyprint(tss4.get_element())
    assert tss4 == tss
    assert version_validation("GlobalAction", tss, 0) == ValidationResponse.OK
    assert version_validation("GlobalAction", tss, 1) == ValidationResponse.OK
    assert version_validation("GlobalAction", tss, 2) == ValidationResponse.OK


def test_addEntity():
    ent = OSC.AddEntityAction("my new thingy", OSC.WorldPosition())
    prettyprint(ent)
    ent2 = OSC.AddEntityAction("my new thingy", OSC.WorldPosition())
    ent3 = OSC.AddEntityAction("my new thingy2", OSC.WorldPosition())
    assert ent == ent2
    assert ent != ent3

    ent4 = OSC.AddEntityAction.parse(ent.get_element())
    prettyprint(ent4.get_element())
    assert ent4 == ent
    assert version_validation("GlobalAction", ent, 0) == ValidationResponse.OK
    assert version_validation("GlobalAction", ent, 1) == ValidationResponse.OK
    assert version_validation("GlobalAction", ent, 2) == ValidationResponse.OK
    with pytest.raises(TypeError):
        OSC.AddEntityAction("ego", "dummy")


def test_deleteEntity():
    ent = OSC.DeleteEntityAction("my new thingy")
    prettyprint(ent)
    ent2 = OSC.DeleteEntityAction("my new thingy")
    ent3 = OSC.DeleteEntityAction("my new thingy2")
    assert ent == ent2
    assert ent != ent3

    ent4 = OSC.DeleteEntityAction.parse(ent.get_element())
    prettyprint(ent4)
    assert ent4 == ent
    assert version_validation("GlobalAction", ent, 0) == ValidationResponse.OK
    assert version_validation("GlobalAction", ent, 1) == ValidationResponse.OK
    assert version_validation("GlobalAction", ent, 2) == ValidationResponse.OK


def test_trafficsignalcontrolleraction():
    tsc_action = OSC.TrafficSignalControllerAction("Phase", "TSCRef_Name")
    tsc_action2 = OSC.TrafficSignalControllerAction("Phase", "TSCRef_Name")
    prettyprint(tsc_action.get_element())
    tsc_action3 = OSC.TrafficSignalControllerAction("Phase2", "TSCRef_Name")
    assert tsc_action == tsc_action2
    assert tsc_action != tsc_action3

    tsc_action4 = OSC.TrafficSignalControllerAction.parse(
        tsc_action.get_element()
    )
    assert tsc_action == tsc_action4
    assert (
        version_validation("GlobalAction", tsc_action, 0)
        == ValidationResponse.OK
    )
    assert (
        version_validation("GlobalAction", tsc_action, 1)
        == ValidationResponse.OK
    )
    assert (
        version_validation("GlobalAction", tsc_action, 2)
        == ValidationResponse.OK
    )


class TestTrafficSourceAction:
    def setup_method(self):
        self.prop = OSC.Properties()
        self.prop.add_file("mycontrollerfile.xml")
        self.controller = OSC.Controller("mycontroller", self.prop)
        self.traffic = OSC.TrafficDefinition("my traffic")
        self.traffic.add_controller(self.controller, 0.5)
        self.traffic.add_controller(
            OSC.CatalogReference("ControllerCatalog", "my controller"), 0.5
        )
        self.traffic.add_vehicle(OSC.VehicleCategory.car, 0.9)
        self.traffic.add_vehicle(OSC.VehicleCategory.bicycle, 0.1)

        self.entity_distribution = OSC.EntityDistribution()
        self.catalog_ref = OSC.CatalogReference("VehicleCatalog", "Vehicle")
        self.entity_distribution.add_entity_distribution_entry(
            0.5, self.catalog_ref
        )
        self.traffic_distribution = OSC.TrafficDistribution()
        self.traffic_distribution.add_traffic_distribution_entry(
            0.5, self.entity_distribution
        )
        self.rate = 1
        self.radius = 1
        self.position = OSC.WorldPosition()
        self.velocity = 10

    def test_prettyprint(self):
        traffic_source_12 = OSC.TrafficSourceAction(
            self.rate, self.radius, self.position, self.traffic
        )
        traffic_source_12.setVersion(minor=2)
        prettyprint(traffic_source_12.get_element())
        traffic_source_13 = OSC.TrafficSourceAction(
            self.rate, self.radius, self.position, self.traffic_distribution
        )
        traffic_source_13.setVersion(minor=3)
        prettyprint(traffic_source_13.get_element())

    @pytest.mark.parametrize(
        "rate, radius, position, traffic_obj",
        [
            (1, 1, OSC.WorldPosition(), "traffic"),
            (1, 1, OSC.WorldPosition(), "traffic_distribution"),
        ],
    )
    def test_eq(self, rate, radius, position, traffic_obj):
        traffic = getattr(self, traffic_obj)
        traffic_source = OSC.TrafficSourceAction(
            self.rate, self.radius, self.position, traffic
        )
        traffic_source_copy = OSC.TrafficSourceAction(
            rate, radius, position, traffic
        )
        assert traffic_source == traffic_source_copy

    @pytest.mark.parametrize(
        "rate, radius, position, traffic_obj, velocity",
        [
            (2, 1, OSC.WorldPosition(0, 0), "traffic", 10),
            (1, 2, OSC.WorldPosition(0, 0), "traffic", 10),
            (1, 1, OSC.WorldPosition(1, 0), "traffic", 10),
            (1, 1, OSC.WorldPosition(0, 0), "traffic", 11),
            (2, 1, OSC.WorldPosition(0, 0), "traffic_distribution", 10),
            (1, 2, OSC.WorldPosition(0, 0), "traffic_distribution", 10),
            (1, 1, OSC.WorldPosition(1, 0), "traffic_distribution", 10),
            (1, 1, OSC.WorldPosition(0, 0), "traffic_distribution", 11),
        ],
    )
    def test_neq(self, rate, radius, position, traffic_obj, velocity):
        traffic = getattr(self, traffic_obj)

        traffic_source = OSC.TrafficSourceAction(
            self.rate, self.radius, self.position, traffic, self.velocity
        )

        traffic_source_copy = OSC.TrafficSourceAction(
            rate, radius, position, traffic, velocity
        )

        assert traffic_source != traffic_source_copy

    @pytest.mark.parametrize(
        "traffic_obj, attributes",
        [
            ("traffic", {"rate": "1.0", "radius": "1.0", "velocity": "10.0"}),
            (
                "traffic_distribution",
                {"rate": "1.0", "radius": "1.0", "speed": "10.0"},
            ),
        ],
    )
    def test_get_attributes(self, traffic_obj, attributes):
        traffic = getattr(self, traffic_obj)
        traffic_source = OSC.TrafficSourceAction(
            self.rate, self.radius, self.position, traffic, self.velocity
        )
        if traffic_obj == "traffic":
            traffic_source.setVersion(minor=1)
        assert traffic_source.get_attributes() == attributes

    @pytest.mark.parametrize(
        "traffic_obj",
        [
            ("traffic"),
            ("traffic_distribution"),
        ],
    )
    def test_parse(self, traffic_obj):
        traffic = getattr(self, traffic_obj)
        traffic_source = OSC.TrafficSourceAction(
            self.rate, self.radius, self.position, traffic, self.velocity
        )
        if traffic_obj == "traffic":
            traffic_source.setVersion(minor=2)
        parsed = OSC.TrafficSourceAction.parse(traffic_source.get_element())
        assert parsed == traffic_source

    @pytest.mark.parametrize(
        "traffic_obj, version, expected",
        [
            ("traffic", 2, ValidationResponse.OK),
            ("traffic", 3, ValidationResponse.OSC_VERSION),
            ("traffic_distribution", 2, ValidationResponse.OSC_VERSION),
            ("traffic_distribution", 3, ValidationResponse.OK),
        ],
    )
    def test_version_validation(self, traffic_obj, version, expected):
        traffic = getattr(self, traffic_obj)
        traffic_source = OSC.TrafficSourceAction(
            self.rate, self.radius, self.position, traffic, self.velocity
        )
        traffic_source.setVersion(minor=version)
        assert (
            version_validation("GlobalAction", traffic_source, version)
            == expected
        )

    def test_not_position(self):
        with pytest.raises(TypeError) as excinfo:
            OSC.TrafficSourceAction(
                self.rate,
                self.radius,
                "dummy",
                self.traffic_distribution,
                self.velocity,
            )
        assert str(excinfo.value) == "position input is not a valid Position"

    def test_not_correct_traffic(self):
        with pytest.raises(TypeError) as excinfo:
            OSC.TrafficSourceAction(
                self.rate, self.radius, self.position, "dummy", self.velocity
            )
        assert (
            str(excinfo.value)
            == "trafficdefinition input is not of type TrafficDefinitioon or TrafficDistribution. Should be TrafficDefinition for  version <= v1.2, TrafficDistribution otherwise"
        )


class TestTrafficSinkAction:

    @pytest.fixture
    def traffic_sink_action_12(self):
        prop = OSC.Properties()
        prop.add_file("mycontrollerfile.xml")
        controller = OSC.Controller("mycontroller", prop)

        traffic = OSC.TrafficDefinition("my traffic")
        traffic.add_controller(controller, 0.5)
        traffic.add_controller(
            OSC.CatalogReference("ControllerCatalog", "my controller"), 0.5
        )

        traffic.add_vehicle(OSC.VehicleCategory.car, 0.9)
        traffic.add_vehicle(OSC.VehicleCategory.bicycle, 0.1)

        traffic_sink_action = OSC.TrafficSinkAction(
            10, OSC.WorldPosition(), traffic, 1
        )
        traffic_sink_action.setVersion(minor=2)
        return traffic_sink_action

    @pytest.fixture
    def traffic_sink_action_13(self):
        traffic_sink_action = OSC.TrafficSinkAction(10, OSC.WorldPosition())
        return traffic_sink_action

    @pytest.fixture
    def traffic_sink_action(self, request):
        return request.getfixturevalue(request.param)

    @pytest.mark.parametrize(
        "traffic_sink_action",
        ["traffic_sink_action_12", "traffic_sink_action_13"],
        indirect=True,
    )
    def test_prettyprint(self, traffic_sink_action):
        prettyprint(traffic_sink_action.get_element())

    def test_eq(self, traffic_sink_action_12):
        prop = OSC.Properties()
        prop.add_file("mycontrollerfile.xml")
        controller = OSC.Controller("mycontroller", prop)

        traffic = OSC.TrafficDefinition("my traffic")
        traffic.add_controller(controller, 0.5)
        traffic.add_controller(
            OSC.CatalogReference("ControllerCatalog", "my controller"), 0.5
        )

        traffic.add_vehicle(OSC.VehicleCategory.car, 0.9)
        traffic.add_vehicle(OSC.VehicleCategory.bicycle, 0.1)

        traffic_sink_action = OSC.TrafficSinkAction(
            10, OSC.WorldPosition(), traffic, 1
        )
        traffic_sink_action.setVersion(minor=2)
        assert traffic_sink_action == traffic_sink_action_12

    def test_neq(self, traffic_sink_action_12):
        prop = OSC.Properties()
        prop.add_file("mycontrollerfile.xml")
        controller = OSC.Controller("mycontroller", prop)

        traffic = OSC.TrafficDefinition("my traffic")
        traffic.add_controller(controller, 0.5)
        traffic.add_controller(
            OSC.CatalogReference("ControllerCatalog", "my controller"), 0.5
        )

        traffic.add_vehicle(OSC.VehicleCategory.car, 0.9)
        traffic.add_vehicle(OSC.VehicleCategory.bicycle, 0.1)

        traffic_sink_action_radius = OSC.TrafficSinkAction(
            11, OSC.WorldPosition(), traffic, 1
        )
        traffic_sink_action_rate = OSC.TrafficSinkAction(
            10, OSC.WorldPosition(), traffic, rate=2
        )

        traffic.add_vehicle(OSC.VehicleCategory.truck, 0.1)

        traffic_sink_action_traffic = OSC.TrafficSinkAction(
            10, OSC.WorldPosition(), traffic, 1
        )

        assert traffic_sink_action_radius != traffic_sink_action_12
        assert traffic_sink_action_rate != traffic_sink_action_12
        assert traffic_sink_action_traffic != traffic_sink_action_12

    def test_eq(self, traffic_sink_action_13):
        traffic_sink_action = OSC.TrafficSinkAction(10, OSC.WorldPosition())
        assert traffic_sink_action == traffic_sink_action_13

    def test_neq(self, traffic_sink_action_13):
        traffic_sink_action_radius = OSC.TrafficSinkAction(
            11, OSC.WorldPosition()
        )
        traffic_sink_action_rate = OSC.TrafficSinkAction(
            10, OSC.WorldPosition(), rate=2
        )

        assert traffic_sink_action_radius != traffic_sink_action_13
        assert traffic_sink_action_rate != traffic_sink_action_13

    @pytest.mark.parametrize(
        ["traffic_sink_action", "attributes"],
        [
            ("traffic_sink_action_12", {"rate": "1.0", "radius": "10.0"}),
            ("traffic_sink_action_13", {"radius": "10.0"}),
        ],
        indirect=["traffic_sink_action"],
    )
    def test_get_attribute(self, traffic_sink_action, attributes):
        assert traffic_sink_action.get_attributes() == attributes

    @pytest.mark.parametrize(
        "traffic_sink_action",
        ["traffic_sink_action_12", "traffic_sink_action_13"],
        indirect=True,
    )
    def test_parse(self, traffic_sink_action):
        parsed = OSC.TrafficSinkAction.parse(traffic_sink_action.get_element())
        assert parsed == traffic_sink_action

    @pytest.mark.parametrize(
        ["traffic_sink_action", "version", "expected"],
        [
            ("traffic_sink_action_12", 0, ValidationResponse.OK),
            ("traffic_sink_action_12", 1, ValidationResponse.OK),
            ("traffic_sink_action_12", 2, ValidationResponse.OK),
            ("traffic_sink_action_12", 3, ValidationResponse.OSC_VERSION),
            ("traffic_sink_action_13", 0, ValidationResponse.OK),
            ("traffic_sink_action_13", 1, ValidationResponse.OK),
            ("traffic_sink_action_13", 2, ValidationResponse.OK),
            ("traffic_sink_action_13", 3, ValidationResponse.OK),
        ],
        indirect=["traffic_sink_action"],
    )
    def test_version_validation(self, traffic_sink_action, version, expected):
        assert (
            version_validation("GlobalAction", traffic_sink_action, version)
            == expected
        )

    def test_deprication_error(self):
        prop = OSC.Properties()
        prop.add_file("mycontrollerfile.xml")
        controller = OSC.Controller("mycontroller", prop)

        traffic = OSC.TrafficDefinition("my traffic")
        traffic.add_controller(controller, 0.5)
        traffic.add_controller(
            OSC.CatalogReference("ControllerCatalog", "my controller"), 0.5
        )

        traffic.add_vehicle(OSC.VehicleCategory.car, 0.9)
        traffic.add_vehicle(OSC.VehicleCategory.bicycle, 0.1)

        traffic_sink_action = OSC.TrafficSinkAction(
            10, OSC.WorldPosition(), traffic
        )
        with pytest.raises(OSC.OpenSCENARIOVersionError) as excinfo:
            traffic_sink_action.get_element()
        assert (
            str(excinfo.value)
            == "TrafficSinkAction with TrafficDefinition was depricated in OSC 1.3"
        )

    def test_not_position_error(self):
        with pytest.raises(TypeError) as excinfo:
            OSC.TrafficSinkAction(10, "dummy")
        assert str(excinfo.value) == "position input is not a valid Position"

    def test_not_traffic_definition_error(self):
        with pytest.raises(TypeError) as excinfo:
            OSC.TrafficSinkAction(10, OSC.WorldPosition(), "dummy")
        assert (
            str(excinfo.value)
            == "trafficdefinition input is not of type TrafficDefinition"
        )


class TestTrafficAreaAction:
    def setup_method(self):
        self.entity_distribution = OSC.EntityDistribution()
        self.catalog_ref = OSC.CatalogReference("VehicleCatalog", "Vehicle")
        self.entity_distribution.add_entity_distribution_entry(
            0.5, self.catalog_ref
        )
        self.traffic_distribution = OSC.TrafficDistribution()
        self.traffic_distribution.add_traffic_distribution_entry(
            0.5, self.entity_distribution
        )

        self.polygon = OSC.Polygon(
            [
                OSC.WorldPosition(0, 0, 0),
                OSC.WorldPosition(1, 0, 0),
                OSC.WorldPosition(1, 1, 0),
            ]
        )
        self.roadrange = OSC.RoadRange("10").add_cursor("0").add_cursor("1")
        self.roadrange_list = [
            self.roadrange,
            OSC.RoadRange("10").add_cursor("1").add_cursor("2"),
        ]

    @pytest.mark.parametrize(
        "trafficarea_attr", ["polygon", "roadrange", "roadrange_list"]
    )
    def test_base(self, trafficarea_attr):
        trafficarea = getattr(self, trafficarea_attr)
        taa = OSC.TrafficAreaAction(
            False, 2, self.traffic_distribution, trafficarea
        )
        prettyprint(taa)

    def test_not_traffic_distribution(self):
        with pytest.raises(TypeError) as excinfo:
            OSC.TrafficAreaAction(False, 2, "incorrect_input", self.polygon)
        assert (
            str(excinfo.value)
            == "trafficdistribution input is not of type TrafficDistribution"
        )

    def test_not_traffic_area(self):
        with pytest.raises(TypeError) as excinfo:
            OSC.TrafficAreaAction(
                False, 2, self.traffic_distribution, "incorrect_input"
            )
        assert (
            str(excinfo.value)
            == "trafficarea input is not of type Polygon, RoadRange or list[RoadRange]"
        )

    @pytest.mark.parametrize(
        "trafficarea_attr", ["polygon", "roadrange", "roadrange_list"]
    )
    def test_eq(self, trafficarea_attr):
        trafficarea = getattr(self, trafficarea_attr)
        taa1 = OSC.TrafficAreaAction(
            False, 2, self.traffic_distribution, trafficarea
        )
        taa2 = OSC.TrafficAreaAction(
            False, 2, self.traffic_distribution, trafficarea
        )
        assert taa1 == taa2

    @pytest.mark.parametrize(
        "diff_field, val1, val2",
        [
            ("continuous", False, True),
            ("number_of_entities", 2, 1),
            ("traffic_distribution_weight", 0.5, 1.0),
            ("traffic_area_x", 1, 2),
        ],
    )
    def test_neq(self, diff_field, val1, val2):
        # Common setup
        entity_distribution = OSC.EntityDistribution()
        catalog_ref = OSC.CatalogReference("VehicleCatalog", "Vehicle")
        entity_distribution.add_entity_distribution_entry(0.5, catalog_ref)

        # TrafficDistribution
        td1 = OSC.TrafficDistribution()
        td2 = OSC.TrafficDistribution()
        td_weight1 = 0.5
        td_weight2 = 0.5
        if diff_field == "traffic_distribution_weight":
            td_weight1 = val1
            td_weight2 = val2
        td1.add_traffic_distribution_entry(td_weight1, entity_distribution)
        td2.add_traffic_distribution_entry(td_weight2, entity_distribution)

        # TrafficArea
        ta_x1 = 1
        ta_x2 = 1
        if diff_field == "traffic_area_x":
            ta_x1 = val1
            ta_x2 = val2
        polygon_1 = OSC.Polygon(
            [
                OSC.WorldPosition(0, 0, 0),
                OSC.WorldPosition(ta_x1, 0, 0),
                OSC.WorldPosition(ta_x1, ta_x1, 0),
            ]
        )
        polygon_2 = OSC.Polygon(
            [
                OSC.WorldPosition(0, 0, 0),
                OSC.WorldPosition(ta_x2, 0, 0),
                OSC.WorldPosition(ta_x2, ta_x2, 0),
            ]
        )

        # continuous and number_of_entities
        continuous1 = False
        continuous2 = False
        number_of_entities1 = 2
        number_of_entities2 = 2
        if diff_field == "continuous":
            continuous1 = val1
            continuous2 = val2
        if diff_field == "number_of_entities":
            number_of_entities1 = val1
            number_of_entities2 = val2

        taa1 = OSC.TrafficAreaAction(
            continuous1, number_of_entities1, td1, polygon_1
        )
        taa2 = OSC.TrafficAreaAction(
            continuous2, number_of_entities2, td2, polygon_2
        )
        assert taa1 != taa2

    def test_parse(self):
        taa = OSC.TrafficAreaAction(
            False, 2, self.traffic_distribution, self.polygon
        )
        taa_parsed = OSC.TrafficAreaAction.parse(taa.get_element())
        assert taa == taa_parsed

    @pytest.mark.parametrize(
        ["version", "expected"],
        [
            (0, ValidationResponse.OSC_VERSION),
            (1, ValidationResponse.OSC_VERSION),
            (2, ValidationResponse.OSC_VERSION),
            (3, ValidationResponse.OK),
        ],
    )
    def test_validate_xml(self, version, expected):
        taa = OSC.TrafficAreaAction(
            False, 2, self.traffic_distribution, self.polygon
        )
        assert version_validation("GlobalAction", taa, version) == expected


def make_traffic(kind):
    prop = OSC.Properties()
    prop.add_file("mycontrollerfile.xml")
    controller = OSC.Controller("mycontroller", prop)
    if kind == "traffic_definition_diff":
        traffic = OSC.TrafficDefinition("my traffic")
        traffic.add_controller(controller, 0.5)
        traffic.add_controller(
            OSC.CatalogReference("ControllerCatalog", "my controller"), 0.5
        )
        traffic.add_vehicle(OSC.VehicleCategory.car, 1)
    elif kind == "traffic_definition":
        traffic = OSC.TrafficDefinition("my traffic")
        traffic.add_controller(controller, 0.5)
        traffic.add_controller(
            OSC.CatalogReference("ControllerCatalog", "my controller"), 0.5
        )
        traffic.add_vehicle(OSC.VehicleCategory.car, 0.9)
        traffic.add_vehicle(OSC.VehicleCategory.bicycle, 0.1)
    elif kind == "traffic_distribution":
        entity_distribution = OSC.EntityDistribution()
        catalog_ref = OSC.CatalogReference("VehicleCatalog", "Vehicle")
        entity_distribution.add_entity_distribution_entry(0.5, catalog_ref)
        traffic = OSC.TrafficDistribution()
        traffic.add_traffic_distribution_entry(0.5, entity_distribution)
    elif kind == "traffic_distribution_diff":
        entity_distribution = OSC.EntityDistribution()
        catalog_ref = OSC.CatalogReference("VehicleCatalog", "Vehicle")
        entity_distribution.add_entity_distribution_entry(0.5, catalog_ref)
        traffic = OSC.TrafficDistribution()
        traffic.add_traffic_distribution_entry(1, entity_distribution)
    else:
        raise ValueError(f"Unknown traffic kind: {kind}")
    return traffic


class TestTrafficSwarmAction:

    @pytest.fixture
    def shared_data(self):
        return (1, 1, 1, 1, 1, "test")

    @pytest.fixture
    def attributes_dict(self):
        return {
            "semiMajorAxis": "1.0",
            "semiMinorAxis": "1.0",
            "innerRadius": "1.0",
            "offset": "1.0",
            "numberOfVehicles": "1",
        }

    @pytest.fixture
    def traffic_definition(self):
        prop = OSC.Properties()
        prop.add_file("mycontrollerfile.xml")
        controller = OSC.Controller("mycontroller", prop)
        traffic_def = OSC.TrafficDefinition("my traffic")
        traffic_def.add_controller(controller, 0.5)
        traffic_def.add_controller(
            OSC.CatalogReference("ControllerCatalog", "my controller"), 0.5
        )
        traffic_def.add_vehicle(OSC.VehicleCategory.car, 0.9)
        traffic_def.add_vehicle(OSC.VehicleCategory.bicycle, 0.1)
        return traffic_def

    @pytest.fixture
    def traffic_distribution(self):
        entity_distribution = OSC.EntityDistribution()
        catalog_ref = OSC.CatalogReference("VehicleCatalog", "Vehicle")
        entity_distribution.add_entity_distribution_entry(0.5, catalog_ref)
        traffic_dist = OSC.TrafficDistribution()
        traffic_dist.add_traffic_distribution_entry(0.5, entity_distribution)
        return traffic_dist

    @pytest.fixture
    def traffic(self, request):
        return request.getfixturevalue(request.param)

    @pytest.fixture
    def direction_of_travel(self):
        return OSC.DirectionOfTravelDistribution(0.5, 0.5)

    @pytest.fixture
    def tsa_11(self, shared_data, traffic_definition):
        (
            semimajoraxis,
            semiminoraxis,
            innerradius,
            offset,
            numberofvehicles,
            centralobject,
        ) = shared_data
        velocity = 1
        tsa = OSC.TrafficSwarmAction(
            semimajoraxis,
            semiminoraxis,
            innerradius,
            offset,
            numberofvehicles,
            centralobject,
            traffic_definition,
            velocity,
        )
        tsa.setVersion(minor=1)
        return tsa

    @pytest.fixture
    def tsa_12(self, shared_data, traffic_definition, direction_of_travel):
        (
            semimajoraxis,
            semiminoraxis,
            innerradius,
            offset,
            numberofvehicles,
            centralobject,
        ) = shared_data
        vel_range = OSC.Range(1, 2)
        tsa = OSC.TrafficSwarmAction(
            semimajoraxis,
            semiminoraxis,
            innerradius,
            offset,
            numberofvehicles,
            centralobject,
            traffic_definition,
            vel_range,
            direction_of_travel=direction_of_travel,
        )
        tsa.setVersion(minor=2)
        return tsa

    @pytest.fixture
    def tsa_13(self, shared_data, traffic_distribution, direction_of_travel):
        (
            semimajoraxis,
            semiminoraxis,
            innerradius,
            offset,
            numberofvehicles,
            centralobject,
        ) = shared_data
        vel_range = OSC.Range(1, 2)
        tsa = OSC.TrafficSwarmAction(
            semimajoraxis,
            semiminoraxis,
            innerradius,
            offset,
            numberofvehicles,
            centralobject,
            traffic_distribution,
            vel_range,
            direction_of_travel=direction_of_travel,
        )
        return tsa

    @pytest.fixture
    def traffic_swarm_action(self, request):
        return request.getfixturevalue(request.param)

    @pytest.mark.parametrize(
        "traffic_swarm_action",
        [
            "tsa_11",
            "tsa_12",
            "tsa_13",
        ],
        indirect=True,
    )
    def test_prettyprint(self, traffic_swarm_action):
        prettyprint(traffic_swarm_action.get_element())

    @pytest.mark.parametrize(
        [
            "traffic_swarm_action",
            "shared_data",
            "traffic",
            "velocity",
            "direction_of_travel",
        ],
        [
            ("tsa_11", "shared_data", "traffic_definition", 1, None),
            (
                "tsa_12",
                "shared_data",
                "traffic_definition",
                OSC.Range(1, 2),
                OSC.DirectionOfTravelDistribution(0.5, 0.5),
            ),
            (
                "tsa_13",
                "shared_data",
                "traffic_distribution",
                OSC.Range(1, 2),
                OSC.DirectionOfTravelDistribution(0.5, 0.5),
            ),
        ],
        indirect=["traffic_swarm_action", "shared_data", "traffic"],
    )
    def test_eq(
        self,
        traffic_swarm_action,
        shared_data,
        traffic,
        velocity,
        direction_of_travel,
    ):
        (
            semimajoraxis,
            semiminoraxis,
            innerradius,
            offset,
            numberofvehicles,
            centralobject,
        ) = shared_data
        tsa_copy = OSC.TrafficSwarmAction(
            semimajoraxis,
            semiminoraxis,
            innerradius,
            offset,
            numberofvehicles,
            centralobject,
            traffic,
            velocity,
            direction_of_travel=direction_of_travel,
        )

        assert traffic_swarm_action == tsa_copy

    @pytest.mark.parametrize(
        [
            "traffic_swarm_action",
            "semimajoraxis",
            "semiminoraxis",
            "innerradius",
            "offset",
            "numberofvehicles",
            "centralobject",
            "traffic",
            "velocity",
            "dot",
        ],
        [
            ("tsa_11", 2, 1, 1, 1, 1, "test", "traffic_definition", 1, None),
            ("tsa_11", 1, 2, 1, 1, 1, "test", "traffic_definition", 1, None),
            ("tsa_11", 1, 1, 2, 1, 1, "test", "traffic_definition", 1, None),
            ("tsa_11", 1, 1, 1, 2, 1, "test", "traffic_definition", 1, None),
            ("tsa_11", 1, 1, 1, 1, 2, "test", "traffic_definition", 1, None),
            (
                "tsa_11",
                1,
                1,
                1,
                1,
                1,
                "test_diff",
                "traffic_definition",
                1,
                None,
            ),
            (
                "tsa_11",
                1,
                1,
                1,
                1,
                1,
                "test",
                "traffic_definition_diff",
                1,
                None,
            ),
            ("tsa_11", 1, 1, 1, 1, 1, "test", "traffic_definition", 2, None),
            (
                "tsa_12",
                2,
                1,
                1,
                1,
                1,
                "test",
                "traffic_definition",
                OSC.Range(1, 2),
                OSC.DirectionOfTravelDistribution(0.5, 0.5),
            ),
            (
                "tsa_12",
                1,
                2,
                1,
                1,
                1,
                "test",
                "traffic_definition",
                OSC.Range(1, 2),
                OSC.DirectionOfTravelDistribution(0.5, 0.5),
            ),
            (
                "tsa_12",
                1,
                1,
                2,
                1,
                1,
                "test",
                "traffic_definition",
                OSC.Range(1, 2),
                OSC.DirectionOfTravelDistribution(0.5, 0.5),
            ),
            (
                "tsa_12",
                1,
                1,
                1,
                2,
                1,
                "test",
                "traffic_definition",
                OSC.Range(1, 2),
                OSC.DirectionOfTravelDistribution(0.5, 0.5),
            ),
            (
                "tsa_12",
                1,
                1,
                1,
                1,
                2,
                "test",
                "traffic_definition",
                OSC.Range(1, 2),
                OSC.DirectionOfTravelDistribution(0.5, 0.5),
            ),
            (
                "tsa_12",
                1,
                1,
                1,
                1,
                1,
                "test_diff",
                "traffic_definition",
                OSC.Range(1, 2),
                OSC.DirectionOfTravelDistribution(0.5, 0.5),
            ),
            (
                "tsa_12",
                1,
                1,
                1,
                1,
                1,
                "test",
                "traffic_definition_diff",
                OSC.Range(1, 2),
                OSC.DirectionOfTravelDistribution(0.5, 0.5),
            ),
            (
                "tsa_12",
                1,
                1,
                1,
                1,
                1,
                "test",
                "traffic_definition",
                OSC.Range(2, 3),
                OSC.DirectionOfTravelDistribution(0.5, 0.5),
            ),
            (
                "tsa_12",
                1,
                1,
                1,
                1,
                1,
                "test",
                "traffic_definition",
                OSC.Range(1, 2),
                OSC.DirectionOfTravelDistribution(0.2, 0.8),
            ),
            (
                "tsa_13",
                2,
                1,
                1,
                1,
                1,
                "test",
                "traffic_distribution",
                OSC.Range(1, 2),
                OSC.DirectionOfTravelDistribution(0.5, 0.5),
            ),
            (
                "tsa_13",
                1,
                2,
                1,
                1,
                1,
                "test",
                "traffic_distribution",
                OSC.Range(1, 2),
                OSC.DirectionOfTravelDistribution(0.5, 0.5),
            ),
            (
                "tsa_13",
                1,
                1,
                2,
                1,
                1,
                "test",
                "traffic_distribution",
                OSC.Range(1, 2),
                OSC.DirectionOfTravelDistribution(0.5, 0.5),
            ),
            (
                "tsa_13",
                1,
                1,
                1,
                2,
                1,
                "test",
                "traffic_distribution",
                OSC.Range(1, 2),
                OSC.DirectionOfTravelDistribution(0.5, 0.5),
            ),
            (
                "tsa_13",
                1,
                1,
                1,
                1,
                2,
                "test",
                "traffic_distribution",
                OSC.Range(1, 2),
                OSC.DirectionOfTravelDistribution(0.5, 0.5),
            ),
            (
                "tsa_13",
                1,
                1,
                1,
                1,
                1,
                "test_diff",
                "traffic_distribution",
                OSC.Range(1, 2),
                OSC.DirectionOfTravelDistribution(0.5, 0.5),
            ),
            (
                "tsa_13",
                1,
                1,
                1,
                1,
                1,
                "test",
                "traffic_distribution_diff",
                OSC.Range(1, 2),
                OSC.DirectionOfTravelDistribution(0.5, 0.5),
            ),
            (
                "tsa_13",
                1,
                1,
                1,
                1,
                1,
                "test",
                "traffic_distribution",
                OSC.Range(2, 3),
                OSC.DirectionOfTravelDistribution(0.5, 0.5),
            ),
            (
                "tsa_13",
                1,
                1,
                1,
                1,
                1,
                "test",
                "traffic_distribution",
                OSC.Range(1, 2),
                OSC.DirectionOfTravelDistribution(0.2, 0.8),
            ),
        ],
        indirect=["traffic_swarm_action"],
    )
    def test_neq(
        self,
        traffic_swarm_action,
        semimajoraxis,
        semiminoraxis,
        innerradius,
        offset,
        numberofvehicles,
        centralobject,
        traffic,
        velocity,
        dot,
    ):
        traffic = make_traffic(traffic)

        tsa_copy = OSC.TrafficSwarmAction(
            semimajoraxis,
            semiminoraxis,
            innerradius,
            offset,
            numberofvehicles,
            centralobject,
            traffic,
            velocity,
            direction_of_travel=dot,
        )
        assert traffic_swarm_action != tsa_copy

    @pytest.mark.parametrize(
        "traffic_swarm_action", ["tsa_11", "tsa_12", "tsa_13"], indirect=True
    )
    def test_parse(self, traffic_swarm_action):
        parsed = OSC.TrafficSwarmAction.parse(
            traffic_swarm_action.get_element()
        )
        assert parsed == traffic_swarm_action

    @pytest.mark.parametrize(
        ["traffic_swarm_action", "attributes_dict", "velocity"],
        [
            ("tsa_11", "attributes_dict", True),
            ("tsa_12", "attributes_dict", False),
            ("tsa_13", "attributes_dict", False),
        ],
        indirect=["traffic_swarm_action", "attributes_dict"],
    )
    def test_get_attributes(
        self, traffic_swarm_action, attributes_dict, velocity
    ):
        if velocity:
            attributes_dict["velocity"] = "1.0"
        assert traffic_swarm_action.get_attributes() == attributes_dict

    @pytest.mark.parametrize(
        ["traffic_swarm_action", "version", "expected"],
        [
            ("tsa_11", 1, ValidationResponse.OK),
            ("tsa_11", 2, ValidationResponse.OSC_VERSION),
            ("tsa_11", 3, ValidationResponse.OSC_VERSION),
            ("tsa_12", 1, ValidationResponse.OSC_VERSION),
            ("tsa_12", 2, ValidationResponse.OK),
            ("tsa_12", 3, ValidationResponse.OSC_VERSION),
            ("tsa_13", 1, ValidationResponse.OSC_VERSION),
            ("tsa_13", 2, ValidationResponse.OSC_VERSION),
            ("tsa_13", 3, ValidationResponse.OK),
        ],
        indirect=["traffic_swarm_action"],
    )
    def test_version_validation(self, traffic_swarm_action, version, expected):
        assert (
            version_validation("GlobalAction", traffic_swarm_action, version)
            == expected
        )

    def test_not_traffic_distribution(self, shared_data):
        (
            semimajoraxis,
            semiminoraxis,
            innerradius,
            offset,
            numberofvehicles,
            centralobject,
        ) = shared_data

        with pytest.raises(TypeError) as excinfo:
            OSC.TrafficSwarmAction(
                semimajoraxis,
                semiminoraxis,
                innerradius,
                offset,
                numberofvehicles,
                centralobject,
                "dummy",
            )
        assert (
            str(excinfo.value)
            == "trafficdefinition input is not of type TrafficDefinitioon or TrafficDistribution. Should be TrafficDefinition for  version <= v1.2, TrafficDistribution otherwise"
        )

    def test_not_direction_of_travel(self, shared_data, traffic_distribution):
        (
            semimajoraxis,
            semiminoraxis,
            innerradius,
            offset,
            numberofvehicles,
            centralobject,
        ) = shared_data

        with pytest.raises(TypeError) as excinfo:
            OSC.TrafficSwarmAction(
                semimajoraxis,
                semiminoraxis,
                innerradius,
                offset,
                numberofvehicles,
                centralobject,
                traffic_distribution,
                direction_of_travel="dummy",
            )
        assert (
            str(excinfo.value)
            == "direction_of_travel is not of type DirectionOfTravelDistribution"
        )


def test_environmentaction():
    tod = OSC.TimeOfDay(True, 2020, 10, 1, 18, 30, 30)
    weather = OSC.Weather(OSC.FractionalCloudCover.sevenOktas, 100)
    weather2 = OSC.Weather(
        OSC.CloudState.free,
        precipitation=OSC.Precipitation(OSC.PrecipitationType.rain, 3),
        fog=OSC.Fog(10, OSC.BoundingBox(1, 2, 3, 4, 5, 6)),
        sun=OSC.Sun(1, 1, 1),
    )
    rc = OSC.RoadCondition(1)

    env = OSC.Environment("Env_name", tod, weather, rc)
    ea = OSC.EnvironmentAction(env)
    prettyprint(ea.get_element())
    ea2 = OSC.EnvironmentAction(env)
    ea3 = OSC.EnvironmentAction(env)
    assert ea == ea2
    assert ea == ea3

    ea4 = OSC.EnvironmentAction.parse(ea.get_element())
    prettyprint(ea4.get_element())
    assert ea == ea4
    assert (
        version_validation("GlobalAction", ea, 0)
        == ValidationResponse.OSC_VERSION
    )
    assert (
        version_validation("GlobalAction", ea, 1)
        == ValidationResponse.OSC_VERSION
    )
    assert version_validation("GlobalAction", ea, 2) == ValidationResponse.OK
    weather2 = OSC.Weather(
        OSC.CloudState.free,
        precipitation=OSC.Precipitation(OSC.PrecipitationType.rain, 3),
        fog=OSC.Fog(10, OSC.BoundingBox(1, 2, 3, 4, 5, 6)),
        sun=OSC.Sun(1, 1, 1),
    )
    env2 = OSC.Environment("Env_name", tod, weather2, rc)

    ea5 = OSC.EnvironmentAction(env2)
    assert version_validation("GlobalAction", ea5, 0) == ValidationResponse.OK
    assert version_validation("GlobalAction", ea5, 1) == ValidationResponse.OK
    assert (
        version_validation("GlobalAction", ea5, 2)
        == ValidationResponse.OSC_VERSION
    )

    with pytest.raises(TypeError):
        OSC.EnvironmentAction("dummy")


def test_trafficstopaction():
    tsa = OSC.TrafficStopAction("hej")
    tsa2 = OSC.TrafficStopAction("hej")
    tsa3 = OSC.TrafficStopAction("hey")
    prettyprint(tsa)
    assert tsa == tsa2
    assert tsa != tsa3

    tsa4 = OSC.TrafficStopAction.parse(tsa.get_element())
    prettyprint(tsa4.get_element())
    assert tsa == tsa4
    assert (
        version_validation("GlobalAction", tsa, 0)
        == ValidationResponse.OSC_VERSION
    )
    assert version_validation("GlobalAction", tsa, 1) == ValidationResponse.OK
    assert version_validation("GlobalAction", tsa, 2) == ValidationResponse.OK


def test_customcommandaction():
    cca = OSC.CustomCommandAction("custom_command", "content")
    prettyprint(cca)
    cca2 = OSC.CustomCommandAction("custom_command", "content")
    assert cca == cca2
    cca3 = OSC.CustomCommandAction("another_custom_command", "content")
    assert cca != cca3
    cca4 = OSC.CustomCommandAction.parse(cca.get_element())
    prettyprint(cca4.get_element())
    assert cca == cca4

    assert (
        version_validation("CustomCommandAction", cca, 0)
        == ValidationResponse.OK
    )
    assert (
        version_validation("CustomCommandAction", cca, 1)
        == ValidationResponse.OK
    )
    assert (
        version_validation("CustomCommandAction", cca, 2)
        == ValidationResponse.OK
    )


def test_userdefinedaction():
    cca = OSC.CustomCommandAction("custom_command", "content")
    cca2 = OSC.CustomCommandAction("another_custom_command", "content")
    uda = OSC.UserDefinedAction(cca)
    prettyprint(uda)
    uda2 = OSC.UserDefinedAction(cca)
    assert uda == uda2
    uda3 = OSC.UserDefinedAction(cca2)
    assert uda != uda3
    uda4 = OSC.UserDefinedAction.parse(uda.get_element())
    prettyprint(uda4)
    assert uda4 == uda
    assert (
        version_validation("UserDefinedAction", uda, 0)
        == ValidationResponse.OK
    )
    assert (
        version_validation("UserDefinedAction", uda, 1)
        == ValidationResponse.OK
    )
    assert (
        version_validation("UserDefinedAction", uda, 2)
        == ValidationResponse.OK
    )


def test_lightstateaction():
    lsa = OSC.LightStateAction(
        OSC.VehicleLightType.brakeLights,
        OSC.LightMode.on,
        transition_time=0.1,
        color=OSC.Color(OSC.ColorType.black, OSC.ColorRGB(0, 0, 0)),
    )
    lsa2 = OSC.LightStateAction(
        OSC.VehicleLightType.brakeLights,
        OSC.LightMode.on,
        transition_time=0.1,
        color=OSC.Color(OSC.ColorType.black, OSC.ColorRGB(0, 0, 0)),
    )
    lsa3 = OSC.LightStateAction(
        OSC.UserDefinedLight("super light"),
        OSC.LightMode.on,
        transition_time=0.1,
        color=OSC.Color(OSC.ColorType.black, OSC.ColorRGB(0, 0, 0)),
    )
    prettyprint(lsa)
    prettyprint(lsa3)
    assert lsa == lsa2
    assert lsa != lsa3
    lsa4 = OSC.LightStateAction.parse(lsa.get_element())
    assert lsa4 == lsa
    lsa5 = OSC.LightStateAction.parse(lsa3.get_element())
    assert lsa5 == lsa3
    assert (
        version_validation("PrivateAction", lsa, 0)
        == ValidationResponse.OSC_VERSION
    )
    assert (
        version_validation("PrivateAction", lsa, 1)
        == ValidationResponse.OSC_VERSION
    )
    assert (
        version_validation("PrivateAction", lsa, 2)
        == ValidationResponse.XSD_FAILURE
    )

    with pytest.raises(TypeError):
        OSC.LightStateAction("dummy", OSC.LightMode.flashing)
    with pytest.raises(ValueError):
        OSC.LightStateAction(OSC.VehicleLightType.fogLights, "dummy")
    with pytest.raises(TypeError):
        OSC.LightStateAction(
            OSC.VehicleLightType.fogLights,
            OSC.LightMode.flashing,
            color="dummy",
        )


def test_speedprofileaction():
    spa = OSC.SpeedProfileAction(
        [5, 4, 3],
        OSC.FollowingMode.follow,
        [1, 2, 3],
        OSC.DynamicsConstraints(1, 1, 1),
        "ego",
    )
    spa2 = OSC.SpeedProfileAction(
        [5, 4, 3],
        OSC.FollowingMode.follow,
        [1, 2, 3],
        OSC.DynamicsConstraints(1, 1, 1),
        "ego",
    )
    spa3 = OSC.SpeedProfileAction([5, 4, 3], OSC.FollowingMode.follow)
    prettyprint(spa)
    prettyprint(spa3)
    assert spa == spa2
    assert spa != spa3
    spa4 = OSC.SpeedProfileAction.parse(spa.get_element())
    prettyprint(spa4)
    assert spa == spa4
    assert (
        version_validation("PrivateAction", spa3, 0)
        == ValidationResponse.OSC_VERSION
    )
    assert (
        version_validation("PrivateAction", spa3, 1)
        == ValidationResponse.OSC_VERSION
    )
    assert (
        version_validation("PrivateAction", spa3, 2) == ValidationResponse.OK
    )
    with pytest.raises(ValueError):
        OSC.SpeedProfileAction([1, 1, 1], "dummy")
    with pytest.raises(TypeError):
        OSC.SpeedProfileAction(
            [1, 1, 1], OSC.FollowingMode.follow, dynamics_constraint="dummy"
        )


def test_animation_action():
    aa = OSC.AnimationAction(
        OSC.VehicleComponentType.doorFrontRight, 1, False, 1
    )

    prettyprint(aa)
    aa2 = OSC.AnimationAction(
        OSC.VehicleComponentType.doorFrontRight, 1, False, 1
    )
    aa3 = OSC.AnimationAction(
        OSC.PedestrianAnimation(OSC.PedestrianMotionType.squatting),
        1,
        False,
        1,
    )

    assert aa == aa2
    assert aa != aa3
    aa4 = OSC.AnimationAction.parse(aa.get_element())
    prettyprint(aa4)
    assert aa == aa4
    assert (
        version_validation("PrivateAction", aa, 0)
        == ValidationResponse.OSC_VERSION
    )
    assert (
        version_validation("PrivateAction", aa, 1)
        == ValidationResponse.OSC_VERSION
    )
    # BUG IN XSD
    assert (
        version_validation("PrivateAction", aa, 2)
        == ValidationResponse.XSD_FAILURE
    )
    with pytest.raises(ValueError):
        OSC.AnimationAction("dummy")


class TestConnectTrailerAction:
    def test_base(self):
        ta = OSC.ConnectTrailerAction("my Trailer")
        prettyprint(ta)

    def test_eq(self):
        ta = OSC.ConnectTrailerAction("my Trailer")
        ta2 = OSC.ConnectTrailerAction("my Trailer")
        assert ta == ta2

    def test_neq(self):
        ta = OSC.ConnectTrailerAction("my Trailer")
        ta2 = OSC.ConnectTrailerAction("my other Trailer")
        assert ta != ta2

    def test_parse(self):
        ta = OSC.ConnectTrailerAction("my Trailer")
        ta_parsed = OSC.ConnectTrailerAction.parse(ta.get_element())
        assert ta == ta_parsed

    @pytest.mark.parametrize(
        ["version", "expected"],
        [
            (0, ValidationResponse.OSC_VERSION),
            (1, ValidationResponse.OSC_VERSION),
            (2, ValidationResponse.OSC_VERSION),
            (3, ValidationResponse.OK),
        ],
    )
    def test_validate_xml(self, version, expected):
        ta = OSC.ConnectTrailerAction("my Trailer")
        assert version_validation("PrivateAction", ta, version) == expected


class TestDisconnectTrailerAction:
    def test_base(self):
        ta = OSC.DisconnectTrailerAction()
        prettyprint(ta)

    def test_eq(self):
        ta = OSC.DisconnectTrailerAction()
        ta2 = OSC.DisconnectTrailerAction()
        assert ta == ta2

    def test_parse(self):
        ta = OSC.DisconnectTrailerAction()
        ta2 = OSC.DisconnectTrailerAction.parse(ta.get_element())
        assert ta == ta2

    @pytest.mark.parametrize(
        ["version", "expected"],
        [
            (0, ValidationResponse.OSC_VERSION),
            (1, ValidationResponse.OSC_VERSION),
            (2, ValidationResponse.OSC_VERSION),
            (3, ValidationResponse.OK),
        ],
    )
    def test_validate_xml(self, version, expected):
        ta = OSC.DisconnectTrailerAction()
        assert version_validation("PrivateAction", ta, version) == expected


class TestSetMonitorAction:
    @pytest.fixture(name="sma")
    def set_monitor_action(self):
        return OSC.SetMonitorAction("my_monitor", True)

    def test_set_monitor_action(self, sma):
        prettyprint(sma.get_element())
        element = sma.get_element()
        assert element.tag == "GlobalAction"
        set_monitor_elment = OSC.utils.find_mandatory_field(
            element, "SetMonitorAction"
        )
        assert set_monitor_elment.tag == "SetMonitorAction"
        assert set_monitor_elment.attrib["monitorRef"] == "my_monitor"
        assert set_monitor_elment.attrib["value"] == "true"

    def test_set_monitor_action_eq(self, sma):
        sma2 = OSC.SetMonitorAction("my_monitor", True)
        prettyprint(sma2)
        assert sma == sma2

    def test_set_monitor_action_ne(self, sma):
        sma3 = OSC.SetMonitorAction("my_monitor", False)
        assert sma != sma3
        sma4 = OSC.SetMonitorAction("my_monitor2", True)
        assert sma != sma4

    def test_set_monitor_action_parse(self, sma):
        sma4 = OSC.SetMonitorAction.parse(sma.get_element())
        prettyprint(sma4)
        assert sma == sma4

    @pytest.mark.parametrize(
        ["version", "expected"],
        [
            (0, ValidationResponse.OSC_VERSION),
            (1, ValidationResponse.OSC_VERSION),
            (2, ValidationResponse.OSC_VERSION),
            (3, ValidationResponse.OK),
        ],
    )
    def test_set_monitor_action_version_validation(
        self, version, expected, sma
    ):
        assert version_validation("GlobalAction", sma, version) == expected

    def test_set_monitor_action_type_error(self, sma):
        with pytest.raises(ValueError):
            OSC.SetMonitorAction("my_monitor", "dummy")
        with pytest.raises(TypeError):
            OSC.SetMonitorAction(123, True)
        with pytest.raises(TypeError):
            OSC.SetMonitorAction(123, None)
        with pytest.raises(TypeError):
            OSC.SetMonitorAction(None, True)
        with pytest.raises(TypeError):
            OSC.SetMonitorAction()<|MERGE_RESOLUTION|>--- conflicted
+++ resolved
@@ -14,7 +14,8 @@
 
 from scenariogeneration import prettyprint
 from scenariogeneration import xosc as OSC
-
+from scenariogeneration.helpers import prettify
+from scenariogeneration.xosc.actions import TrafficSignalControllerAction
 from scenariogeneration.xosc.enumerations import (
     _MINOR_VERSION,
     ReferenceContext,
@@ -54,68 +55,6 @@
     OSC.enumerations.VersionBase().setVersion(minor=_MINOR_VERSION)
 
 
-<<<<<<< HEAD
-@pytest.mark.parametrize(
-    "input",
-    [
-        [OSC.EnvironmentAction(env), _MINOR_VERSION],
-        [
-            OSC.AddEntityAction("my new thingy", OSC.WorldPosition()),
-            _MINOR_VERSION,
-        ],
-        [OSC.DeleteEntityAction("my new thingy"), _MINOR_VERSION],
-        [OSC.ParameterAddAction("Myparam", 3), 1],
-        [OSC.ParameterMultiplyAction("Myparam", 3), 1],
-        [OSC.ParameterSetAction("Myparam", 3), 1],
-        [OSC.VariableAddAction("Myparam", 3), _MINOR_VERSION],
-        [OSC.VariableMultiplyAction("Myparam", 3), _MINOR_VERSION],
-        [OSC.VariableSetAction("Myparam", 3), _MINOR_VERSION],
-        [OSC.TrafficSignalStateAction("my signal", "red"), _MINOR_VERSION],
-        [
-            OSC.TrafficSignalControllerAction("Phase", "TSCRef_Name"),
-            _MINOR_VERSION,
-        ],
-        [
-            OSC.TrafficSourceAction(10, 10, OSC.WorldPosition(), traffic, 100),
-            2,
-        ],
-        [
-            OSC.TrafficSourceAction(
-                10, 10, OSC.WorldPosition(), traffic_distribution, 100
-            ),
-            _MINOR_VERSION,
-        ],
-        [
-            OSC.TrafficSinkAction(10, OSC.WorldPosition(), traffic, 10),
-            2,
-        ],
-        [
-            OSC.TrafficSinkAction(10, OSC.WorldPosition()),
-            _MINOR_VERSION,
-        ],
-        [
-            OSC.TrafficSwarmAction(10, 20, 10, 2, 10, "Ego", traffic),
-            2,
-        ],
-        [
-            OSC.TrafficSwarmAction(
-                10, 20, 10, 2, 10, "Ego", traffic_distribution
-            ),
-            _MINOR_VERSION,
-        ],
-        [OSC.TrafficStopAction("Stop_Action"), _MINOR_VERSION],
-    ],
-)
-def test_global_action_factory(input):
-    action = input[0]
-    action.setVersion(minor=input[1])
-    factoryoutput = OSC.actions._GlobalActionFactory.parse_globalaction(
-        action.get_element()
-    )
-    prettyprint(action, None)
-    prettyprint(factoryoutput, None)
-    assert action == factoryoutput
-=======
 actions_and_versions = [
     (OSC.EnvironmentAction(env), 2),
     (OSC.EnvironmentAction(env), _MINOR_VERSION),
@@ -125,48 +64,54 @@
     ),
     (OSC.AddEntityAction("my new thingy", OSC.WorldPosition()), 1),
     (OSC.AddEntityAction("my new thingy", OSC.WorldPosition()), 2),
+
     (OSC.DeleteEntityAction("my new thingy"), _MINOR_VERSION),
     (OSC.DeleteEntityAction("my new thingy"), 1),
     (OSC.DeleteEntityAction("my new thingy"), 2),
+
     (OSC.ParameterAddAction("Myparam", 3), 1),
     (OSC.ParameterMultiplyAction("Myparam", 3), 1),
     (OSC.ParameterSetAction("Myparam", 3), 1),
+
     (OSC.VariableAddAction("Myparam", 3), _MINOR_VERSION),
     (OSC.VariableAddAction("Myparam", 3), 2),
     (OSC.VariableMultiplyAction("Myparam", 3), _MINOR_VERSION),
     (OSC.VariableMultiplyAction("Myparam", 3), 2),
     (OSC.VariableSetAction("Myparam", 3), _MINOR_VERSION),
     (OSC.VariableSetAction("Myparam", 3), 2),
+
     (OSC.TrafficSignalStateAction("my signal", "red"), _MINOR_VERSION),
     (OSC.TrafficSignalStateAction("my signal", "red"), 1),
     (OSC.TrafficSignalStateAction("my signal", "red"), 2),
+
     (
         OSC.TrafficSignalControllerAction("Phase", "TSCRef_Name"),
         _MINOR_VERSION,
     ),
     (OSC.TrafficSignalControllerAction("Phase", "TSCRef_Name"), 1),
     (OSC.TrafficSignalControllerAction("Phase", "TSCRef_Name"), 2),
-    (
-        OSC.TrafficSourceAction(10, 10, OSC.WorldPosition(), traffic, 100),
-        _MINOR_VERSION,
-    ),
+
     (OSC.TrafficSourceAction(10, 10, OSC.WorldPosition(), traffic, 100), 1),
     (OSC.TrafficSourceAction(10, 10, OSC.WorldPosition(), traffic, 100), 2),
-    (
-        OSC.TrafficSinkAction(10, OSC.WorldPosition(), traffic, 10),
-        _MINOR_VERSION,
+    (OSC.TrafficSourceAction(
+        10, 10, OSC.WorldPosition(), traffic_distribution, 100
     ),
+     _MINOR_VERSION,),
     (OSC.TrafficSinkAction(10, OSC.WorldPosition(), traffic, 10), 1),
     (OSC.TrafficSinkAction(10, OSC.WorldPosition(), traffic, 10), 2),
-    (
-        OSC.TrafficSwarmAction(10, 20, 10, 2, 10, "Ego", traffic),
-        _MINOR_VERSION,
-    ),
+    (OSC.TrafficSinkAction(10, OSC.WorldPosition()), _MINOR_VERSION),
+
     (OSC.TrafficSwarmAction(10, 20, 10, 2, 10, "Ego", traffic), 1),
     (OSC.TrafficSwarmAction(10, 20, 10, 2, 10, "Ego", traffic), 2),
+    (OSC.TrafficSwarmAction(
+        10, 20, 10, 2, 10, "Ego", traffic_distribution
+    ),
+     _MINOR_VERSION),
+
     (OSC.TrafficStopAction("Stop_Action"), _MINOR_VERSION),
     (OSC.TrafficStopAction("Stop_Action"), 1),
     (OSC.TrafficStopAction("Stop_Action"), 2),
+
     (OSC.SetMonitorAction("MyMonitor", True), _MINOR_VERSION),
 ]
 
@@ -194,7 +139,6 @@
         prettyprint(action, None)
         prettyprint(factoryoutput, None)
         assert action == factoryoutput
->>>>>>> fa998084
 
 
 route = OSC.Route("myroute")
@@ -306,20 +250,20 @@
     prettyprint(action)
     assert speedaction == action
     assert (
-        version_validation("PrivateAction", speedaction, 0)
-        == ValidationResponse.OK
-    )
-    assert (
-        version_validation("PrivateAction", speedaction, 1)
-        == ValidationResponse.OK
-    )
-    assert (
-        version_validation("PrivateAction", speedaction, 2)
-        == ValidationResponse.OK
-    )
-    assert (
-        version_validation("PrivateAction", speedaction, 3)
-        == ValidationResponse.OK
+            version_validation("PrivateAction", speedaction, 0)
+            == ValidationResponse.OK
+    )
+    assert (
+            version_validation("PrivateAction", speedaction, 1)
+            == ValidationResponse.OK
+    )
+    assert (
+            version_validation("PrivateAction", speedaction, 2)
+            == ValidationResponse.OK
+    )
+    assert (
+            version_validation("PrivateAction", speedaction, 3)
+            == ValidationResponse.OK
     )
     with pytest.raises(TypeError):
         OSC.AbsoluteSpeedAction(50, "dummy")
@@ -337,16 +281,16 @@
     speedaction4 = OSC.RelativeSpeedAction.parse(speedaction.get_element())
     assert speedaction == speedaction4
     assert (
-        version_validation("PrivateAction", speedaction, 0)
-        == ValidationResponse.OK
-    )
-    assert (
-        version_validation("PrivateAction", speedaction, 1)
-        == ValidationResponse.OK
-    )
-    assert (
-        version_validation("PrivateAction", speedaction, 2)
-        == ValidationResponse.OK
+            version_validation("PrivateAction", speedaction, 0)
+            == ValidationResponse.OK
+    )
+    assert (
+            version_validation("PrivateAction", speedaction, 1)
+            == ValidationResponse.OK
+    )
+    assert (
+            version_validation("PrivateAction", speedaction, 2)
+            == ValidationResponse.OK
     )
     assert version_validation("PrivateAction", speedaction, 3)
     with pytest.raises(TypeError):
@@ -378,20 +322,20 @@
     assert longdist == longdist4
     assert longdist3 == longdist5
     assert (
-        version_validation("PrivateAction", longdist, 0)
-        == ValidationResponse.OK
-    )
-    assert (
-        version_validation("PrivateAction", longdist, 1)
-        == ValidationResponse.OK
-    )
-    assert (
-        version_validation("PrivateAction", longdist, 2)
-        == ValidationResponse.OK
-    )
-    assert (
-        version_validation("PrivateAction", longdist3, 2)
-        == ValidationResponse.OK
+            version_validation("PrivateAction", longdist, 0)
+            == ValidationResponse.OK
+    )
+    assert (
+            version_validation("PrivateAction", longdist, 1)
+            == ValidationResponse.OK
+    )
+    assert (
+            version_validation("PrivateAction", longdist, 2)
+            == ValidationResponse.OK
+    )
+    assert (
+            version_validation("PrivateAction", longdist3, 2)
+            == ValidationResponse.OK
     )
 
     with pytest.raises(ValueError):
@@ -420,16 +364,16 @@
     prettyprint(longdist4.get_element())
     assert longdist == longdist4
     assert (
-        version_validation("PrivateAction", longdist, 0)
-        == ValidationResponse.OK
-    )
-    assert (
-        version_validation("PrivateAction", longdist, 1)
-        == ValidationResponse.OK
-    )
-    assert (
-        version_validation("PrivateAction", longdist, 2)
-        == ValidationResponse.OK
+            version_validation("PrivateAction", longdist, 0)
+            == ValidationResponse.OK
+    )
+    assert (
+            version_validation("PrivateAction", longdist, 1)
+            == ValidationResponse.OK
+    )
+    assert (
+            version_validation("PrivateAction", longdist, 2)
+            == ValidationResponse.OK
     )
 
 
@@ -444,16 +388,16 @@
     lanechange4 = OSC.AbsoluteLaneChangeAction.parse(lanechange.get_element())
     assert lanechange == lanechange4
     assert (
-        version_validation("PrivateAction", lanechange, 0)
-        == ValidationResponse.OK
-    )
-    assert (
-        version_validation("PrivateAction", lanechange, 1)
-        == ValidationResponse.OK
-    )
-    assert (
-        version_validation("PrivateAction", lanechange, 2)
-        == ValidationResponse.OK
+            version_validation("PrivateAction", lanechange, 0)
+            == ValidationResponse.OK
+    )
+    assert (
+            version_validation("PrivateAction", lanechange, 1)
+            == ValidationResponse.OK
+    )
+    assert (
+            version_validation("PrivateAction", lanechange, 2)
+            == ValidationResponse.OK
     )
     with pytest.raises(TypeError):
         OSC.AbsoluteLaneChangeAction(1, "dummy")
@@ -471,16 +415,16 @@
     prettyprint(lanechange4.get_element(), None)
     assert lanechange4 == lanechange
     assert (
-        version_validation("PrivateAction", lanechange, 0)
-        == ValidationResponse.OK
-    )
-    assert (
-        version_validation("PrivateAction", lanechange, 1)
-        == ValidationResponse.OK
-    )
-    assert (
-        version_validation("PrivateAction", lanechange, 2)
-        == ValidationResponse.OK
+            version_validation("PrivateAction", lanechange, 0)
+            == ValidationResponse.OK
+    )
+    assert (
+            version_validation("PrivateAction", lanechange, 1)
+            == ValidationResponse.OK
+    )
+    assert (
+            version_validation("PrivateAction", lanechange, 2)
+            == ValidationResponse.OK
     )
     with pytest.raises(TypeError):
         OSC.RelativeLaneChangeAction(1, "Ego", "dummy", 0.2)
@@ -505,16 +449,16 @@
     prettyprint(laneoffset.get_element(), None)
     assert laneoffset == laneoffset4
     assert (
-        version_validation("PrivateAction", laneoffset, 0)
-        == ValidationResponse.OK
-    )
-    assert (
-        version_validation("PrivateAction", laneoffset, 1)
-        == ValidationResponse.OK
-    )
-    assert (
-        version_validation("PrivateAction", laneoffset, 2)
-        == ValidationResponse.OK
+            version_validation("PrivateAction", laneoffset, 0)
+            == ValidationResponse.OK
+    )
+    assert (
+            version_validation("PrivateAction", laneoffset, 1)
+            == ValidationResponse.OK
+    )
+    assert (
+            version_validation("PrivateAction", laneoffset, 2)
+            == ValidationResponse.OK
     )
     with pytest.raises(ValueError):
         OSC.AbsoluteLaneOffsetAction(1, "dummy")
@@ -538,16 +482,16 @@
     prettyprint(laneoffset4.get_element(), None)
     assert laneoffset4 == laneoffset
     assert (
-        version_validation("PrivateAction", laneoffset, 0)
-        == ValidationResponse.OK
-    )
-    assert (
-        version_validation("PrivateAction", laneoffset, 1)
-        == ValidationResponse.OK
-    )
-    assert (
-        version_validation("PrivateAction", laneoffset, 2)
-        == ValidationResponse.OK
+            version_validation("PrivateAction", laneoffset, 0)
+            == ValidationResponse.OK
+    )
+    assert (
+            version_validation("PrivateAction", laneoffset, 1)
+            == ValidationResponse.OK
+    )
+    assert (
+            version_validation("PrivateAction", laneoffset, 2)
+            == ValidationResponse.OK
     )
     with pytest.raises(TypeError):
         OSC.RelativeLaneOffsetAction(1, "ego", "dummy")
@@ -565,16 +509,16 @@
     prettyprint(latdist4.get_element(), None)
     assert latdist4 == latdist
     assert (
-        version_validation("PrivateAction", latdist, 0)
-        == ValidationResponse.OK
-    )
-    assert (
-        version_validation("PrivateAction", latdist, 1)
-        == ValidationResponse.OK
-    )
-    assert (
-        version_validation("PrivateAction", latdist, 2)
-        == ValidationResponse.OK
+            version_validation("PrivateAction", latdist, 0)
+            == ValidationResponse.OK
+    )
+    assert (
+            version_validation("PrivateAction", latdist, 1)
+            == ValidationResponse.OK
+    )
+    assert (
+            version_validation("PrivateAction", latdist, 2)
+            == ValidationResponse.OK
     )
     with pytest.raises(ValueError):
         OSC.LateralDistanceAction("Ego", 1, coordinate_system="dummy")
@@ -594,16 +538,16 @@
     prettyprint(latdist4.get_element(), None)
     assert latdist4 == latdist
     assert (
-        version_validation("PrivateAction", latdist, 0)
-        == ValidationResponse.OK
-    )
-    assert (
-        version_validation("PrivateAction", latdist, 1)
-        == ValidationResponse.OK
-    )
-    assert (
-        version_validation("PrivateAction", latdist, 2)
-        == ValidationResponse.OK
+            version_validation("PrivateAction", latdist, 0)
+            == ValidationResponse.OK
+    )
+    assert (
+            version_validation("PrivateAction", latdist, 1)
+            == ValidationResponse.OK
+    )
+    assert (
+            version_validation("PrivateAction", latdist, 2)
+            == ValidationResponse.OK
     )
 
 
@@ -617,16 +561,16 @@
     teleport4 = OSC.TeleportAction.parse(teleport.get_element())
     assert teleport == teleport4
     assert (
-        version_validation("PrivateAction", teleport, 0)
-        == ValidationResponse.OK
-    )
-    assert (
-        version_validation("PrivateAction", teleport, 1)
-        == ValidationResponse.OK
-    )
-    assert (
-        version_validation("PrivateAction", teleport, 2)
-        == ValidationResponse.OK
+            version_validation("PrivateAction", teleport, 0)
+            == ValidationResponse.OK
+    )
+    assert (
+            version_validation("PrivateAction", teleport, 1)
+            == ValidationResponse.OK
+    )
+    assert (
+            version_validation("PrivateAction", teleport, 2)
+            == ValidationResponse.OK
     )
 
 
@@ -815,8 +759,8 @@
     prettyprint(aca4.get_element(), None)
     assert aca4 == aca
     assert (
-        version_validation("PrivateAction", aca, 0)
-        == ValidationResponse.OSC_VERSION
+            version_validation("PrivateAction", aca, 0)
+            == ValidationResponse.OSC_VERSION
     )
     assert version_validation("PrivateAction", aca, 1) == ValidationResponse.OK
     assert version_validation("PrivateAction", aca, 2) == ValidationResponse.OK
@@ -856,14 +800,14 @@
     prettyprint(ocva4.get_element(), None)
     assert ocva4 == ocva
     assert (
-        version_validation("PrivateAction", ocva, 0)
-        == ValidationResponse.OSC_VERSION
-    )
-    assert (
-        version_validation("PrivateAction", ocva, 1) == ValidationResponse.OK
-    )
-    assert (
-        version_validation("PrivateAction", ocva, 2) == ValidationResponse.OK
+            version_validation("PrivateAction", ocva, 0)
+            == ValidationResponse.OSC_VERSION
+    )
+    assert (
+            version_validation("PrivateAction", ocva, 1) == ValidationResponse.OK
+    )
+    assert (
+            version_validation("PrivateAction", ocva, 2) == ValidationResponse.OK
     )
 
 
@@ -881,8 +825,8 @@
     prettyprint(va4.get_element(), None)
     assert va4 == va
     assert (
-        version_validation("PrivateAction", va, 0)
-        == ValidationResponse.OSC_VERSION
+            version_validation("PrivateAction", va, 0)
+            == ValidationResponse.OSC_VERSION
     )
     assert version_validation("PrivateAction", va3, 0) == ValidationResponse.OK
     assert version_validation("PrivateAction", va3, 1) == ValidationResponse.OK
@@ -993,16 +937,16 @@
     prettyprint(trajact4.get_element(), None)
     assert trajact4 == trajact
     assert (
-        version_validation("PrivateAction", trajact, 0)
-        == ValidationResponse.OK
-    )
-    assert (
-        version_validation("PrivateAction", trajact, 1)
-        == ValidationResponse.OK
-    )
-    assert (
-        version_validation("PrivateAction", trajact, 2)
-        == ValidationResponse.OK
+            version_validation("PrivateAction", trajact, 0)
+            == ValidationResponse.OK
+    )
+    assert (
+            version_validation("PrivateAction", trajact, 1)
+            == ValidationResponse.OK
+    )
+    assert (
+            version_validation("PrivateAction", trajact, 2)
+            == ValidationResponse.OK
     )
 
     with pytest.raises(TypeError):
@@ -1027,8 +971,8 @@
     assert version_validation("GlobalAction", pa, 0) == ValidationResponse.OK
     assert version_validation("GlobalAction", pa, 1) == ValidationResponse.OK
     assert (
-        version_validation("GlobalAction", pa, 2)
-        == ValidationResponse.OSC_VERSION
+            version_validation("GlobalAction", pa, 2)
+            == ValidationResponse.OSC_VERSION
     )
 
 
@@ -1046,8 +990,8 @@
     assert version_validation("GlobalAction", pa, 0) == ValidationResponse.OK
     assert version_validation("GlobalAction", pa, 1) == ValidationResponse.OK
     assert (
-        version_validation("GlobalAction", pa, 2)
-        == ValidationResponse.OSC_VERSION
+            version_validation("GlobalAction", pa, 2)
+            == ValidationResponse.OSC_VERSION
     )
 
 
@@ -1065,8 +1009,8 @@
     assert version_validation("GlobalAction", pa, 0) == ValidationResponse.OK
     assert version_validation("GlobalAction", pa, 1) == ValidationResponse.OK
     assert (
-        version_validation("GlobalAction", pa, 2)
-        == ValidationResponse.OSC_VERSION
+            version_validation("GlobalAction", pa, 2)
+            == ValidationResponse.OSC_VERSION
     )
 
 
@@ -1081,12 +1025,12 @@
     pa4 = OSC.VariableAddAction.parse(pa.get_element())
     assert pa == pa4
     assert (
-        version_validation("GlobalAction", pa, 0)
-        == ValidationResponse.OSC_VERSION
-    )
-    assert (
-        version_validation("GlobalAction", pa, 1)
-        == ValidationResponse.OSC_VERSION
+            version_validation("GlobalAction", pa, 0)
+            == ValidationResponse.OSC_VERSION
+    )
+    assert (
+            version_validation("GlobalAction", pa, 1)
+            == ValidationResponse.OSC_VERSION
     )
     assert version_validation("GlobalAction", pa, 2) == ValidationResponse.OK
 
@@ -1102,12 +1046,12 @@
     pa4 = OSC.VariableMultiplyAction.parse(pa.get_element())
     assert pa == pa4
     assert (
-        version_validation("GlobalAction", pa, 0)
-        == ValidationResponse.OSC_VERSION
-    )
-    assert (
-        version_validation("GlobalAction", pa, 1)
-        == ValidationResponse.OSC_VERSION
+            version_validation("GlobalAction", pa, 0)
+            == ValidationResponse.OSC_VERSION
+    )
+    assert (
+            version_validation("GlobalAction", pa, 1)
+            == ValidationResponse.OSC_VERSION
     )
     assert version_validation("GlobalAction", pa, 2) == ValidationResponse.OK
 
@@ -1123,12 +1067,12 @@
     pa4 = OSC.VariableSetAction.parse(pa.get_element())
     assert pa == pa4
     assert (
-        version_validation("GlobalAction", pa, 0)
-        == ValidationResponse.OSC_VERSION
-    )
-    assert (
-        version_validation("GlobalAction", pa, 1)
-        == ValidationResponse.OSC_VERSION
+            version_validation("GlobalAction", pa, 0)
+            == ValidationResponse.OSC_VERSION
+    )
+    assert (
+            version_validation("GlobalAction", pa, 1)
+            == ValidationResponse.OSC_VERSION
     )
     assert version_validation("GlobalAction", pa, 2) == ValidationResponse.OK
 
@@ -1196,16 +1140,16 @@
     )
     assert tsc_action == tsc_action4
     assert (
-        version_validation("GlobalAction", tsc_action, 0)
-        == ValidationResponse.OK
-    )
-    assert (
-        version_validation("GlobalAction", tsc_action, 1)
-        == ValidationResponse.OK
-    )
-    assert (
-        version_validation("GlobalAction", tsc_action, 2)
-        == ValidationResponse.OK
+            version_validation("GlobalAction", tsc_action, 0)
+            == ValidationResponse.OK
+    )
+    assert (
+            version_validation("GlobalAction", tsc_action, 1)
+            == ValidationResponse.OK
+    )
+    assert (
+            version_validation("GlobalAction", tsc_action, 2)
+            == ValidationResponse.OK
     )
 
 
@@ -1296,8 +1240,8 @@
         [
             ("traffic", {"rate": "1.0", "radius": "1.0", "velocity": "10.0"}),
             (
-                "traffic_distribution",
-                {"rate": "1.0", "radius": "1.0", "speed": "10.0"},
+                    "traffic_distribution",
+                    {"rate": "1.0", "radius": "1.0", "speed": "10.0"},
             ),
         ],
     )
@@ -1343,8 +1287,8 @@
         )
         traffic_source.setVersion(minor=version)
         assert (
-            version_validation("GlobalAction", traffic_source, version)
-            == expected
+                version_validation("GlobalAction", traffic_source, version)
+                == expected
         )
 
     def test_not_position(self):
@@ -1364,8 +1308,8 @@
                 self.rate, self.radius, self.position, "dummy", self.velocity
             )
         assert (
-            str(excinfo.value)
-            == "trafficdefinition input is not of type TrafficDefinitioon or TrafficDistribution. Should be TrafficDefinition for  version <= v1.2, TrafficDistribution otherwise"
+                str(excinfo.value)
+                == "trafficdefinition input is not of type TrafficDefinitioon or TrafficDistribution. Should be TrafficDefinition for  version <= v1.2, TrafficDistribution otherwise"
         )
 
 
@@ -1511,8 +1455,8 @@
     )
     def test_version_validation(self, traffic_sink_action, version, expected):
         assert (
-            version_validation("GlobalAction", traffic_sink_action, version)
-            == expected
+                version_validation("GlobalAction", traffic_sink_action, version)
+                == expected
         )
 
     def test_deprication_error(self):
@@ -1535,8 +1479,8 @@
         with pytest.raises(OSC.OpenSCENARIOVersionError) as excinfo:
             traffic_sink_action.get_element()
         assert (
-            str(excinfo.value)
-            == "TrafficSinkAction with TrafficDefinition was depricated in OSC 1.3"
+                str(excinfo.value)
+                == "TrafficSinkAction with TrafficDefinition was depricated in OSC 1.3"
         )
 
     def test_not_position_error(self):
@@ -1548,8 +1492,8 @@
         with pytest.raises(TypeError) as excinfo:
             OSC.TrafficSinkAction(10, OSC.WorldPosition(), "dummy")
         assert (
-            str(excinfo.value)
-            == "trafficdefinition input is not of type TrafficDefinition"
+                str(excinfo.value)
+                == "trafficdefinition input is not of type TrafficDefinition"
         )
 
 
@@ -1592,8 +1536,8 @@
         with pytest.raises(TypeError) as excinfo:
             OSC.TrafficAreaAction(False, 2, "incorrect_input", self.polygon)
         assert (
-            str(excinfo.value)
-            == "trafficdistribution input is not of type TrafficDistribution"
+                str(excinfo.value)
+                == "trafficdistribution input is not of type TrafficDistribution"
         )
 
     def test_not_traffic_area(self):
@@ -1602,8 +1546,8 @@
                 False, 2, self.traffic_distribution, "incorrect_input"
             )
         assert (
-            str(excinfo.value)
-            == "trafficarea input is not of type Polygon, RoadRange or list[RoadRange]"
+                str(excinfo.value)
+                == "trafficarea input is not of type Polygon, RoadRange or list[RoadRange]"
         )
 
     @pytest.mark.parametrize(
@@ -1892,29 +1836,29 @@
         [
             ("tsa_11", "shared_data", "traffic_definition", 1, None),
             (
-                "tsa_12",
-                "shared_data",
-                "traffic_definition",
-                OSC.Range(1, 2),
-                OSC.DirectionOfTravelDistribution(0.5, 0.5),
+                    "tsa_12",
+                    "shared_data",
+                    "traffic_definition",
+                    OSC.Range(1, 2),
+                    OSC.DirectionOfTravelDistribution(0.5, 0.5),
             ),
             (
-                "tsa_13",
-                "shared_data",
-                "traffic_distribution",
-                OSC.Range(1, 2),
-                OSC.DirectionOfTravelDistribution(0.5, 0.5),
+                    "tsa_13",
+                    "shared_data",
+                    "traffic_distribution",
+                    OSC.Range(1, 2),
+                    OSC.DirectionOfTravelDistribution(0.5, 0.5),
             ),
         ],
         indirect=["traffic_swarm_action", "shared_data", "traffic"],
     )
     def test_eq(
-        self,
-        traffic_swarm_action,
-        shared_data,
-        traffic,
-        velocity,
-        direction_of_travel,
+            self,
+            traffic_swarm_action,
+            shared_data,
+            traffic,
+            velocity,
+            direction_of_travel,
     ):
         (
             semimajoraxis,
@@ -1958,261 +1902,261 @@
             ("tsa_11", 1, 1, 1, 2, 1, "test", "traffic_definition", 1, None),
             ("tsa_11", 1, 1, 1, 1, 2, "test", "traffic_definition", 1, None),
             (
-                "tsa_11",
-                1,
-                1,
-                1,
-                1,
-                1,
-                "test_diff",
-                "traffic_definition",
-                1,
-                None,
+                    "tsa_11",
+                    1,
+                    1,
+                    1,
+                    1,
+                    1,
+                    "test_diff",
+                    "traffic_definition",
+                    1,
+                    None,
             ),
             (
-                "tsa_11",
-                1,
-                1,
-                1,
-                1,
-                1,
-                "test",
-                "traffic_definition_diff",
-                1,
-                None,
+                    "tsa_11",
+                    1,
+                    1,
+                    1,
+                    1,
+                    1,
+                    "test",
+                    "traffic_definition_diff",
+                    1,
+                    None,
             ),
             ("tsa_11", 1, 1, 1, 1, 1, "test", "traffic_definition", 2, None),
             (
-                "tsa_12",
-                2,
-                1,
-                1,
-                1,
-                1,
-                "test",
-                "traffic_definition",
-                OSC.Range(1, 2),
-                OSC.DirectionOfTravelDistribution(0.5, 0.5),
+                    "tsa_12",
+                    2,
+                    1,
+                    1,
+                    1,
+                    1,
+                    "test",
+                    "traffic_definition",
+                    OSC.Range(1, 2),
+                    OSC.DirectionOfTravelDistribution(0.5, 0.5),
             ),
             (
-                "tsa_12",
-                1,
-                2,
-                1,
-                1,
-                1,
-                "test",
-                "traffic_definition",
-                OSC.Range(1, 2),
-                OSC.DirectionOfTravelDistribution(0.5, 0.5),
+                    "tsa_12",
+                    1,
+                    2,
+                    1,
+                    1,
+                    1,
+                    "test",
+                    "traffic_definition",
+                    OSC.Range(1, 2),
+                    OSC.DirectionOfTravelDistribution(0.5, 0.5),
             ),
             (
-                "tsa_12",
-                1,
-                1,
-                2,
-                1,
-                1,
-                "test",
-                "traffic_definition",
-                OSC.Range(1, 2),
-                OSC.DirectionOfTravelDistribution(0.5, 0.5),
+                    "tsa_12",
+                    1,
+                    1,
+                    2,
+                    1,
+                    1,
+                    "test",
+                    "traffic_definition",
+                    OSC.Range(1, 2),
+                    OSC.DirectionOfTravelDistribution(0.5, 0.5),
             ),
             (
-                "tsa_12",
-                1,
-                1,
-                1,
-                2,
-                1,
-                "test",
-                "traffic_definition",
-                OSC.Range(1, 2),
-                OSC.DirectionOfTravelDistribution(0.5, 0.5),
+                    "tsa_12",
+                    1,
+                    1,
+                    1,
+                    2,
+                    1,
+                    "test",
+                    "traffic_definition",
+                    OSC.Range(1, 2),
+                    OSC.DirectionOfTravelDistribution(0.5, 0.5),
             ),
             (
-                "tsa_12",
-                1,
-                1,
-                1,
-                1,
-                2,
-                "test",
-                "traffic_definition",
-                OSC.Range(1, 2),
-                OSC.DirectionOfTravelDistribution(0.5, 0.5),
+                    "tsa_12",
+                    1,
+                    1,
+                    1,
+                    1,
+                    2,
+                    "test",
+                    "traffic_definition",
+                    OSC.Range(1, 2),
+                    OSC.DirectionOfTravelDistribution(0.5, 0.5),
             ),
             (
-                "tsa_12",
-                1,
-                1,
-                1,
-                1,
-                1,
-                "test_diff",
-                "traffic_definition",
-                OSC.Range(1, 2),
-                OSC.DirectionOfTravelDistribution(0.5, 0.5),
+                    "tsa_12",
+                    1,
+                    1,
+                    1,
+                    1,
+                    1,
+                    "test_diff",
+                    "traffic_definition",
+                    OSC.Range(1, 2),
+                    OSC.DirectionOfTravelDistribution(0.5, 0.5),
             ),
             (
-                "tsa_12",
-                1,
-                1,
-                1,
-                1,
-                1,
-                "test",
-                "traffic_definition_diff",
-                OSC.Range(1, 2),
-                OSC.DirectionOfTravelDistribution(0.5, 0.5),
+                    "tsa_12",
+                    1,
+                    1,
+                    1,
+                    1,
+                    1,
+                    "test",
+                    "traffic_definition_diff",
+                    OSC.Range(1, 2),
+                    OSC.DirectionOfTravelDistribution(0.5, 0.5),
             ),
             (
-                "tsa_12",
-                1,
-                1,
-                1,
-                1,
-                1,
-                "test",
-                "traffic_definition",
-                OSC.Range(2, 3),
-                OSC.DirectionOfTravelDistribution(0.5, 0.5),
+                    "tsa_12",
+                    1,
+                    1,
+                    1,
+                    1,
+                    1,
+                    "test",
+                    "traffic_definition",
+                    OSC.Range(2, 3),
+                    OSC.DirectionOfTravelDistribution(0.5, 0.5),
             ),
             (
-                "tsa_12",
-                1,
-                1,
-                1,
-                1,
-                1,
-                "test",
-                "traffic_definition",
-                OSC.Range(1, 2),
-                OSC.DirectionOfTravelDistribution(0.2, 0.8),
+                    "tsa_12",
+                    1,
+                    1,
+                    1,
+                    1,
+                    1,
+                    "test",
+                    "traffic_definition",
+                    OSC.Range(1, 2),
+                    OSC.DirectionOfTravelDistribution(0.2, 0.8),
             ),
             (
-                "tsa_13",
-                2,
-                1,
-                1,
-                1,
-                1,
-                "test",
-                "traffic_distribution",
-                OSC.Range(1, 2),
-                OSC.DirectionOfTravelDistribution(0.5, 0.5),
+                    "tsa_13",
+                    2,
+                    1,
+                    1,
+                    1,
+                    1,
+                    "test",
+                    "traffic_distribution",
+                    OSC.Range(1, 2),
+                    OSC.DirectionOfTravelDistribution(0.5, 0.5),
             ),
             (
-                "tsa_13",
-                1,
-                2,
-                1,
-                1,
-                1,
-                "test",
-                "traffic_distribution",
-                OSC.Range(1, 2),
-                OSC.DirectionOfTravelDistribution(0.5, 0.5),
+                    "tsa_13",
+                    1,
+                    2,
+                    1,
+                    1,
+                    1,
+                    "test",
+                    "traffic_distribution",
+                    OSC.Range(1, 2),
+                    OSC.DirectionOfTravelDistribution(0.5, 0.5),
             ),
             (
-                "tsa_13",
-                1,
-                1,
-                2,
-                1,
-                1,
-                "test",
-                "traffic_distribution",
-                OSC.Range(1, 2),
-                OSC.DirectionOfTravelDistribution(0.5, 0.5),
+                    "tsa_13",
+                    1,
+                    1,
+                    2,
+                    1,
+                    1,
+                    "test",
+                    "traffic_distribution",
+                    OSC.Range(1, 2),
+                    OSC.DirectionOfTravelDistribution(0.5, 0.5),
             ),
             (
-                "tsa_13",
-                1,
-                1,
-                1,
-                2,
-                1,
-                "test",
-                "traffic_distribution",
-                OSC.Range(1, 2),
-                OSC.DirectionOfTravelDistribution(0.5, 0.5),
+                    "tsa_13",
+                    1,
+                    1,
+                    1,
+                    2,
+                    1,
+                    "test",
+                    "traffic_distribution",
+                    OSC.Range(1, 2),
+                    OSC.DirectionOfTravelDistribution(0.5, 0.5),
             ),
             (
-                "tsa_13",
-                1,
-                1,
-                1,
-                1,
-                2,
-                "test",
-                "traffic_distribution",
-                OSC.Range(1, 2),
-                OSC.DirectionOfTravelDistribution(0.5, 0.5),
+                    "tsa_13",
+                    1,
+                    1,
+                    1,
+                    1,
+                    2,
+                    "test",
+                    "traffic_distribution",
+                    OSC.Range(1, 2),
+                    OSC.DirectionOfTravelDistribution(0.5, 0.5),
             ),
             (
-                "tsa_13",
-                1,
-                1,
-                1,
-                1,
-                1,
-                "test_diff",
-                "traffic_distribution",
-                OSC.Range(1, 2),
-                OSC.DirectionOfTravelDistribution(0.5, 0.5),
+                    "tsa_13",
+                    1,
+                    1,
+                    1,
+                    1,
+                    1,
+                    "test_diff",
+                    "traffic_distribution",
+                    OSC.Range(1, 2),
+                    OSC.DirectionOfTravelDistribution(0.5, 0.5),
             ),
             (
-                "tsa_13",
-                1,
-                1,
-                1,
-                1,
-                1,
-                "test",
-                "traffic_distribution_diff",
-                OSC.Range(1, 2),
-                OSC.DirectionOfTravelDistribution(0.5, 0.5),
+                    "tsa_13",
+                    1,
+                    1,
+                    1,
+                    1,
+                    1,
+                    "test",
+                    "traffic_distribution_diff",
+                    OSC.Range(1, 2),
+                    OSC.DirectionOfTravelDistribution(0.5, 0.5),
             ),
             (
-                "tsa_13",
-                1,
-                1,
-                1,
-                1,
-                1,
-                "test",
-                "traffic_distribution",
-                OSC.Range(2, 3),
-                OSC.DirectionOfTravelDistribution(0.5, 0.5),
+                    "tsa_13",
+                    1,
+                    1,
+                    1,
+                    1,
+                    1,
+                    "test",
+                    "traffic_distribution",
+                    OSC.Range(2, 3),
+                    OSC.DirectionOfTravelDistribution(0.5, 0.5),
             ),
             (
-                "tsa_13",
-                1,
-                1,
-                1,
-                1,
-                1,
-                "test",
-                "traffic_distribution",
-                OSC.Range(1, 2),
-                OSC.DirectionOfTravelDistribution(0.2, 0.8),
+                    "tsa_13",
+                    1,
+                    1,
+                    1,
+                    1,
+                    1,
+                    "test",
+                    "traffic_distribution",
+                    OSC.Range(1, 2),
+                    OSC.DirectionOfTravelDistribution(0.2, 0.8),
             ),
         ],
         indirect=["traffic_swarm_action"],
     )
     def test_neq(
-        self,
-        traffic_swarm_action,
-        semimajoraxis,
-        semiminoraxis,
-        innerradius,
-        offset,
-        numberofvehicles,
-        centralobject,
-        traffic,
-        velocity,
-        dot,
+            self,
+            traffic_swarm_action,
+            semimajoraxis,
+            semiminoraxis,
+            innerradius,
+            offset,
+            numberofvehicles,
+            centralobject,
+            traffic,
+            velocity,
+            dot,
     ):
         traffic = make_traffic(traffic)
 
@@ -2248,7 +2192,7 @@
         indirect=["traffic_swarm_action", "attributes_dict"],
     )
     def test_get_attributes(
-        self, traffic_swarm_action, attributes_dict, velocity
+            self, traffic_swarm_action, attributes_dict, velocity
     ):
         if velocity:
             attributes_dict["velocity"] = "1.0"
@@ -2271,8 +2215,8 @@
     )
     def test_version_validation(self, traffic_swarm_action, version, expected):
         assert (
-            version_validation("GlobalAction", traffic_swarm_action, version)
-            == expected
+                version_validation("GlobalAction", traffic_swarm_action, version)
+                == expected
         )
 
     def test_not_traffic_distribution(self, shared_data):
@@ -2296,8 +2240,8 @@
                 "dummy",
             )
         assert (
-            str(excinfo.value)
-            == "trafficdefinition input is not of type TrafficDefinitioon or TrafficDistribution. Should be TrafficDefinition for  version <= v1.2, TrafficDistribution otherwise"
+                str(excinfo.value)
+                == "trafficdefinition input is not of type TrafficDefinitioon or TrafficDistribution. Should be TrafficDefinition for  version <= v1.2, TrafficDistribution otherwise"
         )
 
     def test_not_direction_of_travel(self, shared_data, traffic_distribution):
@@ -2322,8 +2266,8 @@
                 direction_of_travel="dummy",
             )
         assert (
-            str(excinfo.value)
-            == "direction_of_travel is not of type DirectionOfTravelDistribution"
+                str(excinfo.value)
+                == "direction_of_travel is not of type DirectionOfTravelDistribution"
         )
 
 
@@ -2350,12 +2294,12 @@
     prettyprint(ea4.get_element())
     assert ea == ea4
     assert (
-        version_validation("GlobalAction", ea, 0)
-        == ValidationResponse.OSC_VERSION
-    )
-    assert (
-        version_validation("GlobalAction", ea, 1)
-        == ValidationResponse.OSC_VERSION
+            version_validation("GlobalAction", ea, 0)
+            == ValidationResponse.OSC_VERSION
+    )
+    assert (
+            version_validation("GlobalAction", ea, 1)
+            == ValidationResponse.OSC_VERSION
     )
     assert version_validation("GlobalAction", ea, 2) == ValidationResponse.OK
     weather2 = OSC.Weather(
@@ -2370,8 +2314,8 @@
     assert version_validation("GlobalAction", ea5, 0) == ValidationResponse.OK
     assert version_validation("GlobalAction", ea5, 1) == ValidationResponse.OK
     assert (
-        version_validation("GlobalAction", ea5, 2)
-        == ValidationResponse.OSC_VERSION
+            version_validation("GlobalAction", ea5, 2)
+            == ValidationResponse.OSC_VERSION
     )
 
     with pytest.raises(TypeError):
@@ -2390,8 +2334,8 @@
     prettyprint(tsa4.get_element())
     assert tsa == tsa4
     assert (
-        version_validation("GlobalAction", tsa, 0)
-        == ValidationResponse.OSC_VERSION
+            version_validation("GlobalAction", tsa, 0)
+            == ValidationResponse.OSC_VERSION
     )
     assert version_validation("GlobalAction", tsa, 1) == ValidationResponse.OK
     assert version_validation("GlobalAction", tsa, 2) == ValidationResponse.OK
@@ -2409,16 +2353,16 @@
     assert cca == cca4
 
     assert (
-        version_validation("CustomCommandAction", cca, 0)
-        == ValidationResponse.OK
-    )
-    assert (
-        version_validation("CustomCommandAction", cca, 1)
-        == ValidationResponse.OK
-    )
-    assert (
-        version_validation("CustomCommandAction", cca, 2)
-        == ValidationResponse.OK
+            version_validation("CustomCommandAction", cca, 0)
+            == ValidationResponse.OK
+    )
+    assert (
+            version_validation("CustomCommandAction", cca, 1)
+            == ValidationResponse.OK
+    )
+    assert (
+            version_validation("CustomCommandAction", cca, 2)
+            == ValidationResponse.OK
     )
 
 
@@ -2435,16 +2379,16 @@
     prettyprint(uda4)
     assert uda4 == uda
     assert (
-        version_validation("UserDefinedAction", uda, 0)
-        == ValidationResponse.OK
-    )
-    assert (
-        version_validation("UserDefinedAction", uda, 1)
-        == ValidationResponse.OK
-    )
-    assert (
-        version_validation("UserDefinedAction", uda, 2)
-        == ValidationResponse.OK
+            version_validation("UserDefinedAction", uda, 0)
+            == ValidationResponse.OK
+    )
+    assert (
+            version_validation("UserDefinedAction", uda, 1)
+            == ValidationResponse.OK
+    )
+    assert (
+            version_validation("UserDefinedAction", uda, 2)
+            == ValidationResponse.OK
     )
 
 
@@ -2476,16 +2420,16 @@
     lsa5 = OSC.LightStateAction.parse(lsa3.get_element())
     assert lsa5 == lsa3
     assert (
-        version_validation("PrivateAction", lsa, 0)
-        == ValidationResponse.OSC_VERSION
-    )
-    assert (
-        version_validation("PrivateAction", lsa, 1)
-        == ValidationResponse.OSC_VERSION
-    )
-    assert (
-        version_validation("PrivateAction", lsa, 2)
-        == ValidationResponse.XSD_FAILURE
+            version_validation("PrivateAction", lsa, 0)
+            == ValidationResponse.OSC_VERSION
+    )
+    assert (
+            version_validation("PrivateAction", lsa, 1)
+            == ValidationResponse.OSC_VERSION
+    )
+    assert (
+            version_validation("PrivateAction", lsa, 2)
+            == ValidationResponse.XSD_FAILURE
     )
 
     with pytest.raises(TypeError):
@@ -2524,15 +2468,15 @@
     prettyprint(spa4)
     assert spa == spa4
     assert (
-        version_validation("PrivateAction", spa3, 0)
-        == ValidationResponse.OSC_VERSION
-    )
-    assert (
-        version_validation("PrivateAction", spa3, 1)
-        == ValidationResponse.OSC_VERSION
-    )
-    assert (
-        version_validation("PrivateAction", spa3, 2) == ValidationResponse.OK
+            version_validation("PrivateAction", spa3, 0)
+            == ValidationResponse.OSC_VERSION
+    )
+    assert (
+            version_validation("PrivateAction", spa3, 1)
+            == ValidationResponse.OSC_VERSION
+    )
+    assert (
+            version_validation("PrivateAction", spa3, 2) == ValidationResponse.OK
     )
     with pytest.raises(ValueError):
         OSC.SpeedProfileAction([1, 1, 1], "dummy")
@@ -2564,17 +2508,17 @@
     prettyprint(aa4)
     assert aa == aa4
     assert (
-        version_validation("PrivateAction", aa, 0)
-        == ValidationResponse.OSC_VERSION
-    )
-    assert (
-        version_validation("PrivateAction", aa, 1)
-        == ValidationResponse.OSC_VERSION
+            version_validation("PrivateAction", aa, 0)
+            == ValidationResponse.OSC_VERSION
+    )
+    assert (
+            version_validation("PrivateAction", aa, 1)
+            == ValidationResponse.OSC_VERSION
     )
     # BUG IN XSD
     assert (
-        version_validation("PrivateAction", aa, 2)
-        == ValidationResponse.XSD_FAILURE
+            version_validation("PrivateAction", aa, 2)
+            == ValidationResponse.XSD_FAILURE
     )
     with pytest.raises(ValueError):
         OSC.AnimationAction("dummy")
@@ -2685,7 +2629,7 @@
         ],
     )
     def test_set_monitor_action_version_validation(
-        self, version, expected, sma
+            self, version, expected, sma
     ):
         assert version_validation("GlobalAction", sma, version) == expected
 
