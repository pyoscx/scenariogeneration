--- conflicted
+++ resolved
@@ -274,8 +274,6 @@
         with pytest.raises(TypeError):
             story.add_act("dummy")
 
-<<<<<<< HEAD
-=======
     def test_default_starttrigger_v3(self):
         start_trigger = ValueTrigger(
             "act_start",
@@ -314,7 +312,6 @@
         act8.setVersion(1, 3)
         assert act8.starttrigger is None
 
->>>>>>> 58e5eb6e
 
 def test_init():
     init = OSC.Init()
