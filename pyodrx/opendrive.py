--- conflicted
+++ resolved
@@ -2,12 +2,8 @@
 
 from .helpers import printToFile
 from .links import _Link, _Links, create_lane_links
-<<<<<<< HEAD
 from .enumerations import ElementType, ContactPoint, RoadSide
-=======
-from .enumerations import ElementType, ContactPoint
 from .exceptions import UndefinedRoadNetwork
->>>>>>> 9ef62328
 
 import datetime as dt
 import warnings
