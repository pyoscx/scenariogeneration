"""
scenariogeneration
https://github.com/pyoscx/scenariogeneration

This Source Code Form is subject to the terms of the Mozilla Public
License, v. 2.0. If a copy of the MPL was not distributed with this
file, You can obtain one at https://mozilla.org/MPL/2.0/.

Copyright (c) 2022 The scenariogeneration Authors.

"""

import xml.etree.ElementTree as ET
from typing import Optional

from .enumerations import RouteStrategy
from .exceptions import (
    NotAValidElement,
    NotEnoughInputArguments,
    OpenSCENARIOVersionError,
    ToManyOptionalArguments,
    XMLStructureError,
)
from .utils import (
    CatalogReference,
    Orientation,
    ParameterDeclarations,
    VersionBase,
    _BaseCatalog,
    _PositionType,
    convert_bool,
    convert_enum,
    convert_float,
    convert_int,
    find_mandatory_field,
    get_bool_string,
)


class _TrajectoryShape(VersionBase):
    """Used for typing of trajectory shapes."""


class _PositionFactory:
    @staticmethod
    def parse_position(element: ET.Element) -> _PositionType:
        if element.findall("WorldPosition"):
            return WorldPosition.parse(element)
        if element.findall("RelativeWorldPosition"):
            return RelativeWorldPosition.parse(element)
        if element.findall("RelativeObjectPosition"):
            return RelativeObjectPosition.parse(element)
        if element.findall("RoadPosition"):
            return RoadPosition.parse(element)
        if element.findall("RelativeRoadPosition"):
            return RelativeRoadPosition.parse(element)
        if element.findall("LanePosition"):
            return LanePosition.parse(element)
        if element.findall("RelativeLanePosition"):
            return RelativeLanePosition.parse(element)
        if element.findall("RoutePosition/InRoutePosition/FromCurrentEntity"):
            return RoutePositionOfCurrentEntity.parse(element)
        if element.findall(
            "RoutePosition/InRoutePosition/FromRoadCoordinates"
        ):
            return RoutePositionInRoadCoordinates.parse(element)
        if element.findall(
            "RoutePosition/InRoutePosition/FromLaneCoordinates"
        ):
            return RoutePositionInLaneCoordinates.parse(element)
        if element.findall("TrajectoryPosition"):
            return TrajectoryPosition.parse(element)
        if element.findall("GeoPosition"):
            return GeoPosition.parse(element)
        raise NotAValidElement("element ", element, "is not a valid position")


class _ShapeFactory:
    @staticmethod
    def parse_shape(element) -> _TrajectoryShape:
        if element.findall("Polyline"):
            return Polyline.parse(element)
        if element.findall("Clothoid"):
            return Clothoid.parse(element)
        if element.findall("Nurbs"):
            return Nurbs.parse(element)
        if element.findall("ClothoidSpline"):
            return ClothoidSpline.parse(element)
        raise NotAValidElement("element ", element, "is not a valid shape")


class WorldPosition(_PositionType):
    """The WorldPosition creates a world position in OpenScenario.

    Parameters
    ----------
    x : float
        X-coordinate of the entity.
    y : float
        Y-coordinate of the entity.
    z : float, optional
        Z-coordinate of the entity. Default is None.
    h : float, optional
        Heading of the entity. Default is None.
    p : float, optional
        Pitch of the entity. Default is None.
    r : float, optional
        Roll of the entity. Default is None.

    Attributes
    ----------
    x : float
        X-coordinate of the entity.
    y : float
        Y-coordinate of the entity.
    z : float
        Z-coordinate of the entity.
    h : float
        Heading of the entity.
    p : float
        Pitch of the entity.
    r : float
        Roll of the entity.

    Methods
    -------
    parse(element)
        Parses an ElementTree created by the class and returns an
        instance of the class.
    get_element(elementname)
        Returns the full ElementTree of the class.
    get_attributes()
        Returns a dictionary of all attributes of the class.
    """

    def __init__(
        self,
        x: float = 0,
        y: float = 0,
        z: Optional[float] = None,
        h: Optional[float] = None,
        p: Optional[float] = None,
        r: Optional[float] = None,
    ) -> None:
        """Initialize the WorldPosition.

        Parameters
        ----------
        x : float
            X-coordinate of the entity.
        y : float
            Y-coordinate of the entity.
        z : float, optional
            Z-coordinate of the entity. Default is None.
        h : float, optional
            Heading of the entity. Default is None.
        p : float, optional
            Pitch of the entity. Default is None.
        r : float, optional
            Roll of the entity. Default is None.
        """
        self.x = convert_float(x)
        self.y = convert_float(y)

        self.z = convert_float(z)
        self.h = convert_float(h)
        self.p = convert_float(p)
        self.r = convert_float(r)

    def __eq__(self, other) -> bool:
        if isinstance(other, WorldPosition):
            if self.get_attributes() == other.get_attributes():
                return True
        return False

    @staticmethod
    def parse(element: ET.Element) -> "WorldPosition":
        """Parse the XML element of WorldPosition.

        Parameters
        ----------
        element : xml.etree.ElementTree.Element
            A position element (same as generated by the class itself).

        Returns
        -------
        WorldPosition
            A WorldPosition object.
        """
        position_element = find_mandatory_field(element, "WorldPosition")
        x = convert_float(position_element.attrib["x"])
        y = convert_float(position_element.attrib["y"])
        z = None
        h = None
        r = None
        p = None
        if "z" in position_element.attrib:
            z = convert_float(position_element.attrib["z"])
        if "h" in position_element.attrib:
            h = convert_float(position_element.attrib["h"])
        if "p" in position_element.attrib:
            p = convert_float(position_element.attrib["p"])
        if "r" in position_element.attrib:
            r = convert_float(position_element.attrib["r"])
        return WorldPosition(x, y, z, h, p, r)

    def get_attributes(self) -> dict:
        """Return the attributes of the WorldPosition as a dictionary.

        Returns
        -------
        dict
            A dictionary containing the attributes of the WorldPosition.
        """
        retdict = {"x": str(self.x), "y": str(self.y)}
        if self.z is not None:
            retdict["z"] = str(self.z)
        if self.h is not None:
            retdict["h"] = str(self.h)
        if self.p is not None:
            retdict["p"] = str(self.p)
        if self.r is not None:
            retdict["r"] = str(self.r)
        return retdict

    def get_element(self, elementname: str = "Position") -> ET.Element:
        """Return the ElementTree of the WorldPosition.

        Parameters
        ----------
        elementname : str, optional
            Used if another name is needed for the position. Default is
            "Position".

        Returns
        -------
        xml.etree.ElementTree.Element
            The ElementTree representation of the WorldPosition.
        """
        element = ET.Element(elementname)
        ET.SubElement(element, "WorldPosition", attrib=self.get_attributes())
        return element


class RelativeWorldPosition(_PositionType):
    """The RelativeWorldPosition creates a RelativePosition with the option of
    world as reference.

    Parameters
    ----------
    entity : str
        The entity to be relative to.
    dx : float
        Relative x-coordinate.
    dy : float
        Relative y-coordinate.
    dz : float
        Relative z-coordinate.
    orientation : Orientation, optional
        The angular orientation of the entity. Default is Orientation().

    Attributes
    ----------
    target : str
        The entity to be relative to.
    dx : float
        Relative x-coordinate.
    dy : float
        Relative y-coordinate.
    dz : float
        Relative z-coordinate.
    orient : Orientation
        The angular orientation of the entity.

    Methods
    -------
    parse(element)
        Parses an ElementTree created by the class and returns an
        instance of the class.
    get_element(elementname)
        Returns the full ElementTree of the class.
    get_attributes()
        Returns a dictionary of all attributes of the class.
    """

    def __init__(
        self,
        entity: str,
        dx: float,
        dy: float,
        dz: float,
        orientation: Orientation = Orientation(),
    ) -> None:
        """Initialize the RelativeWorldPosition.

        Parameters
        ----------
        entity : str
            The entity to be relative to.
        dx : float
            Relative x-coordinate.
        dy : float
            Relative y-coordinate.
        dz : float
            Relative z-coordinate.
        orientation : Orientation, optional
            The angular orientation of the entity. Default is
            Orientation().
        """
        self.target = entity
        self.dx = convert_float(dx)
        self.dy = convert_float(dy)
        self.dz = convert_float(dz)
        if not isinstance(orientation, Orientation):
            raise TypeError("input orientation is not of type Orientation")
        self.orient = orientation

    def __eq__(self, other) -> bool:
        if isinstance(other, RelativeWorldPosition):
            if (
                self.get_attributes() == other.get_attributes()
                and self.orient == other.orient
            ):
                return True
        return False

    @staticmethod
    def parse(element: ET.Element) -> "RelativeWorldPosition":
        """Parse the XML element of RelativeWorldPosition.

        Parameters
        ----------
        element : xml.etree.ElementTree.Element
            A position element (same as generated by the class itself).

        Returns
        -------
        RelativeWorldPosition
            A RelativeWorldPosition object.
        """
        position_element = find_mandatory_field(
            element, "RelativeWorldPosition"
        )
        dx = convert_float(position_element.attrib["dx"])
        dy = convert_float(position_element.attrib["dy"])
        dz = convert_float(position_element.attrib["dz"])
        entityref = position_element.attrib["entityRef"]

        if position_element.find("Orientation") is not None:
            orientation = Orientation.parse(
                find_mandatory_field(position_element, "Orientation")
            )
        else:
            orientation = Orientation()
        return RelativeWorldPosition(entityref, dx, dy, dz, orientation)

    def get_attributes(self) -> dict:
        """Return the attributes of the RelativeWorldPosition as a dictionary.

        Returns
        -------
        dict
            A dictionary containing the attributes of the
            RelativeWorldPosition.
        """
        retdict = {}
        retdict["entityRef"] = self.target
        retdict["dx"] = str(self.dx)
        retdict["dy"] = str(self.dy)
        retdict["dz"] = str(self.dz)
        return retdict

    def get_element(self, elementname: str = "Position") -> ET.Element:
        """Return the ElementTree of the RelativeWorldPosition.

        Parameters
        ----------
        elementname : str, optional
            Used if another name is needed for the position. Default is
            "Position".

        Returns
        -------
        xml.etree.ElementTree.Element
            The ElementTree representation of the RelativeWorldPosition.
        """
        element = ET.Element(elementname)
        relpos = ET.SubElement(
            element, "RelativeWorldPosition", attrib=self.get_attributes()
        )
        if self.orient.is_filled():
            relpos.append(self.orient.get_element())
        return element


class RelativeObjectPosition(_PositionType):
    """The RelativeObjectPosition creates a RelativePosition with the option of
    object as reference.

    Parameters
    ----------
    entity : str
        The entity to be relative to.
    dx : float
        Relative x-coordinate.
    dy : float
        Relative y-coordinate.
    dz : float, optional
        Relative z-coordinate. Default is None.
    orientation : Orientation, optional
        The angular orientation of the entity. Default is Orientation().

    Attributes
    ----------
    target : str
        The entity to be relative to.
    dx : float
        Relative x-coordinate.
    dy : float
        Relative y-coordinate.
    dz : float
        Relative z-coordinate.
    orient : Orientation
        The angular orientation of the entity.

    Methods
    -------
    parse(element)
        Parses an ElementTree created by the class and returns an
        instance of the class.
    get_element(elementname)
        Returns the full ElementTree of the class.
    get_attributes()
        Returns a dictionary of all attributes of the class.
    """

    def __init__(
        self,
        entity: str,
        dx: float,
        dy: float,
        dz: Optional[float] = None,
        orientation: Orientation = Orientation(),
    ) -> None:
        """Initialize the RelativeObjectPosition.

        Parameters
        ----------
        entity : str
            The entity to be relative to.
        dx : float
            Relative x-coordinate.
        dy : float
            Relative y-coordinate.
        dz : float, optional
            Relative z-coordinate. Default is None.
        orientation : Orientation, optional
            The angular orientation of the entity. Default is
            Orientation().
        """
        self.target = entity
        self.dx = convert_float(dx)
        self.dy = convert_float(dy)
        self.dz = convert_float(dz)
        if not isinstance(orientation, Orientation):
            raise TypeError("input orientation is not of type Orientation")
        self.orient = orientation

    def __eq__(self, other) -> bool:
        if isinstance(other, RelativeObjectPosition):
            if (
                self.get_attributes() == other.get_attributes()
                and self.orient == other.orient
            ):
                return True
        return False

    @staticmethod
    def parse(element: ET.Element) -> "RelativeObjectPosition":
        """Parse the XML element of RelativeObjectPosition.

        Parameters
        ----------
        element : xml.etree.ElementTree.Element
            A position element (same as generated by the class itself).

        Returns
        -------
        RelativeObjectPosition
            A RelativeObjectPosition object.
        """
        position_element = find_mandatory_field(
            element, "RelativeObjectPosition"
        )
        dx = convert_float(position_element.attrib["dx"])
        dy = convert_float(position_element.attrib["dy"])
        if "dz" in position_element.attrib:
            dz = convert_float(position_element.attrib["dz"])
        else:
            dz = None
        entityref = position_element.attrib["entityRef"]

        if position_element.find("Orientation") is not None:
            orientation = Orientation.parse(
                find_mandatory_field(position_element, "Orientation")
            )
        else:
            orientation = Orientation()
        return RelativeObjectPosition(entityref, dx, dy, dz, orientation)

    def get_attributes(self) -> dict:
        """Return the attributes of the RelativeObjectPosition as a dictionary.

        Returns
        -------
        dict
            A dictionary containing the attributes of the
            RelativeObjectPosition.
        """
        retdict = {}
        retdict["entityRef"] = self.target
        retdict["dx"] = str(self.dx)
        retdict["dy"] = str(self.dy)
        if self.dz is not None:
            retdict["dz"] = str(self.dz)
        return retdict

    def get_element(self, elementname: str = "Position") -> ET.Element:
        """Return the ElementTree of the RelativeObjectPosition.

        Parameters
        ----------
        elementname : str, optional
            Used if another name is needed for the position. Default is
            "Position".

        Returns
        -------
        xml.etree.ElementTree.Element
            The ElementTree representation of the RelativeObjectPosition.
        """
        element = ET.Element(elementname)
        relpos = ET.SubElement(
            element, "RelativeObjectPosition", attrib=self.get_attributes()
        )
        if self.orient.is_filled():
            relpos.append(self.orient.get_element())
        return element


class RoadPosition(_PositionType):
    """The RoadPosition creates a RoadPosition in OpenScenario.

    Parameters
    ----------
    s : float
        Length along the road.
    t : float
        Lateral offset from the center.
    reference_id : str
        ID of the road.
    orientation : Orientation, optional
        The angular orientation of the entity. Default is Orientation().

    Attributes
    ----------
    s : float
        Length along the road.
    t : float
        Lateral offset from the center.
    id : str
        ID of the road.
    orient : Orientation
        The angular orientation of the entity.

    Methods
    -------
    parse(element)
        Parses an ElementTree created by the class and returns an
        instance of the class.
    get_element(elementname)
        Returns the full ElementTree of the class.
    get_attributes()
        Returns a dictionary of all attributes of the class.
    """

    def __init__(
        self,
        s: float,
        t: float,
        reference_id: int,
        orientation: Orientation = Orientation(),
    ) -> None:
        """Initialize the RoadPosition.

        Parameters
        ----------
        s : float
            Length along the road.
        t : float
            Lateral offset from the center.
        reference_id : int
            ID of the road.
        orientation : Orientation, optional
            The angular orientation of the entity. Default is
            Orientation().
        """
        self.s = convert_float(s)
        self.t = convert_float(t)
        self.id = convert_int(reference_id)
        if not isinstance(orientation, Orientation):
            raise TypeError("input orientation is not of type Orientation")
        self.orient = orientation

    def __eq__(self, other) -> bool:
        if isinstance(other, RoadPosition):
            if (
                self.get_attributes() == other.get_attributes()
                and self.orient == other.orient
            ):
                return True
        return False

    @staticmethod
    def parse(element: ET.Element) -> "RoadPosition":
        """Parse the XML element of RoadPosition.

        Parameters
        ----------
        element : xml.etree.ElementTree.Element
            A position element (same as generated by the class itself).

        Returns
        -------
        RoadPosition
            A RoadPosition object.
        """
        position_element = find_mandatory_field(element, "RoadPosition")
        roadId = convert_int(position_element.attrib["roadId"])
        s = convert_float(position_element.attrib["s"])
        t = convert_float(position_element.attrib["t"])

        if position_element.find("Orientation") is not None:
            orientation = Orientation.parse(
                find_mandatory_field(position_element, "Orientation")
            )
        else:
            orientation = Orientation()
        return RoadPosition(s, t, roadId, orientation)

    def get_attributes(self) -> dict:
        """Return the attributes of the RoadPosition as a dictionary.

        Returns
        -------
        dict
            A dictionary containing the attributes of the RoadPosition.
        """
        retdict = {}
        retdict["roadId"] = str(self.id)
        retdict["s"] = str(self.s)
        retdict["t"] = str(self.t)
        return retdict

    def get_element(self, elementname: str = "Position") -> ET.Element:
        """Return the ElementTree of the RoadPosition.

        Parameters
        ----------
        elementname : str, optional
            Used if another name is needed for the position. Default is
            "Position".

        Returns
        -------
        xml.etree.ElementTree.Element
            The ElementTree representation of the RoadPosition.
        """
        element = ET.Element(elementname)
        roadpos = ET.SubElement(
            element, "RoadPosition", attrib=self.get_attributes()
        )
        if self.orient.is_filled():
            roadpos.append(self.orient.get_element())
        return element


class RelativeRoadPosition(_PositionType):
    """The RelativeRoadPosition creates a RelativeRoadPosition in OpenScenario.

    Parameters
    ----------
    ds : float
        Length along the road.
    dt : float
        Lateral offset from the center.
    entity : str
        ID of the entity.
    orientation : Orientation, optional
        The angular orientation of the entity. Default is Orientation().

    Attributes
    ----------
    ds : float
        Length along the road.
    dt : float
        Lateral offset from the center.
    target : str
        ID of the entity.
    orient : Orientation
        The angular orientation of the entity.

    Methods
    -------
    parse(element)
        Parses an ElementTree created by the class and returns an
        instance of the class.
    get_element(elementname)
        Returns the full ElementTree of the class.
    get_attributes()
        Returns a dictionary of all attributes of the class.
    """

    def __init__(
        self,
        ds: float,
        dt: float,
        entity: str,
        orientation: Orientation = Orientation(),
    ) -> None:
        """Initialize the RelativeRoadPosition.

        Parameters
        ----------
        ds : float
            Length along the road.
        dt : float
            Lateral offset from the center.
        entity : str
            ID of the entity.
        orientation : Orientation, optional
            The angular orientation of the entity. Default is
            Orientation().
        """
        self.ds = convert_float(ds)
        self.dt = convert_float(dt)
        self.target = entity
        if not isinstance(orientation, Orientation):
            raise TypeError("input orientation is not of type Orientation")
        self.orient = orientation

    def __eq__(self, other) -> bool:
        if isinstance(other, RelativeRoadPosition):
            if (
                self.get_attributes() == other.get_attributes()
                and self.orient == other.orient
            ):
                return True
        return False

    @staticmethod
    def parse(element: ET.Element) -> "RelativeRoadPosition":
        """Parse the XML element of RelativeRoadPosition.

        Parameters
        ----------
        element : xml.etree.ElementTree.Element
            A position element (same as generated by the class itself).

        Returns
        -------
        RelativeRoadPosition
            A RelativeRoadPosition object.
        """
        position_element = find_mandatory_field(
            element, "RelativeRoadPosition"
        )

        ds = convert_float(position_element.attrib["ds"])
        dt = convert_float(position_element.attrib["dt"])
        entityref = position_element.attrib["entityRef"]

        if position_element.find("Orientation") is not None:
            orientation = Orientation.parse(
                find_mandatory_field(position_element, "Orientation")
            )
        else:
            orientation = Orientation()
        return RelativeRoadPosition(ds, dt, entityref, orientation)

    def get_attributes(self) -> dict:
        """Return the attributes of the RelativeRoadPosition as a dictionary.

        Returns
        -------
        dict
            A dictionary containing the attributes of the
            RelativeRoadPosition.
        """
        retdict = {}
        retdict["entityRef"] = self.target
        retdict["ds"] = str(self.ds)
        retdict["dt"] = str(self.dt)
        return retdict

    def get_element(self, elementname: str = "Position") -> ET.Element:
        """Return the ElementTree of the RelativeRoadPosition.

        Parameters
        ----------
        elementname : str, optional
            Used if another name is needed for the position. Default is
            "Position".

        Returns
        -------
        xml.etree.ElementTree.Element
            The ElementTree representation of the RelativeRoadPosition.
        """
        element = ET.Element(elementname)
        roadpos = ET.SubElement(
            element, "RelativeRoadPosition", attrib=self.get_attributes()
        )
        if self.orient.is_filled():
            roadpos.append(self.orient.get_element())
        return element


class LanePosition(_PositionType):
    """The LanePosition creates a LanePosition in OpenScenario.

    Parameters
    ----------
    s : float
        Length along the road.
    offset : float
        Offset from the center of the lane.
    lane_id : str
        Lane of the road.
    road_id : str
        ID of the road.
    orientation : Orientation, optional
        The angular orientation of the entity. Default is Orientation().

    Attributes
    ----------
    s : float
        Length along the road.
    offset : float
        Offset from the center of the lane.
    lane_id : str
        Lane of the road.
    road_id : str
        ID of the road.
    orient : Orientation
        The angular orientation of the entity.

    Methods
    -------
    parse(element)
        Parses an ElementTree created by the class and returns an
        instance of the class.
    get_element(elementname)
        Returns the full ElementTree of the class.
    get_attributes()
        Returns a dictionary of all attributes of the class.
    """

    def __init__(
        self,
        s: float,
        offset: float,
        lane_id: str,
        road_id: str,
        orientation: Orientation = Orientation(),
    ) -> None:
        """Initialize the LanePosition.

        Parameters
        ----------
        s : float
            Length along the road.
        offset : float
            Offset from the center of the lane.
        lane_id : str
            Lane of the road.
        road_id : str
            ID of the road.
        orientation : Orientation, optional
            The angular orientation of the entity. Default is
            Orientation().
        """
        self.s = convert_float(s)
        self.lane_id = lane_id
        self.offset = convert_float(offset)
        self.road_id = road_id
        if not isinstance(orientation, Orientation):
            raise TypeError("input orientation is not of type Orientation")
        self.orient = orientation

    def __eq__(self, other) -> bool:
        if isinstance(other, LanePosition):
            if (
                self.get_attributes() == other.get_attributes()
                and self.orient == other.orient
            ):
                return True
        return False

    @staticmethod
    def parse(element: ET.Element) -> "LanePosition":
        """Parse the XML element of LanePosition.

        Parameters
        ----------
        element : xml.etree.ElementTree.Element
            A position element (same as generated by the class itself).

        Returns
        -------
        LanePosition
            A LanePosition object.
        """
        position_element = find_mandatory_field(element, "LanePosition")
        roadId = position_element.attrib["roadId"]
        s = convert_float(position_element.attrib["s"])
        offset = convert_float(position_element.attrib["offset"])
        laneid = position_element.attrib["laneId"]

        if position_element.find("Orientation") is not None:
            orientation = Orientation.parse(
                find_mandatory_field(position_element, "Orientation")
            )
        else:
            orientation = Orientation()
        return LanePosition(s, offset, laneid, roadId, orientation)

    def get_attributes(self) -> dict:
        """Return the attributes of the LanePosition as a dictionary.

        Returns
        -------
        dict
            A dictionary containing the attributes of the LanePosition.
        """
        retdict = {}
        retdict["roadId"] = str(self.road_id)
        retdict["laneId"] = str(self.lane_id)
        retdict["s"] = str(self.s)
        retdict["offset"] = str(self.offset)

        return retdict

    def get_element(self, elementname: str = "Position") -> ET.Element:
        """Return the ElementTree of the LanePosition.

        Parameters
        ----------
        elementname : str, optional
            Used if another name is needed for the position. Default is
            "Position".

        Returns
        -------
        xml.etree.ElementTree.Element
            The ElementTree representation of the LanePosition.
        """
        element = ET.Element(elementname)
        lanepos = ET.SubElement(
            element, "LanePosition", attrib=self.get_attributes()
        )
        if self.orient.is_filled():
            lanepos.append(self.orient.get_element())
        return element


class RelativeLanePosition(_PositionType):
    """The RelativeLanePosition creates a RelativeLanePosition in OpenScenario.

    Parameters
    ----------
    lane_id : int
        Lane of the road.
    entity : str
        ID of the entity.
    offset : float, optional
        Offset from the center of the lane. Default is 0.
    ds : float, optional
        Length along the road (use this or dsLane). Default is None.
    dsLane : float, optional
        Relative offset along the lane (valid from V1.1) (use this or
        ds). Default is None.
    orientation : Orientation, optional
        The angular orientation of the entity. Default is Orientation().

    Attributes
    ----------
    ds : float
        Length along the road.
    dsLane : float
        Relative offset along the lane (valid from V1.1).
    offset : float
        Offset from the center of the lane.
    road_id : str
        ID of the road.
    lane_id : int
        Lane of the road.
    orient : Orientation
        The angular orientation of the entity.

    Methods
    -------
    parse(element)
        Parses an ElementTree created by the class and returns an
        instance of the class.
    get_element(elementname)
        Returns the full ElementTree of the class.
    get_attributes()
        Returns a dictionary of all attributes of the class.
    """

    def __init__(
        self,
        lane_id: int,
        entity: str,
        offset: float = 0,
        ds: Optional[float] = None,
        dsLane: Optional[float] = None,
        orientation: Orientation = Orientation(),
    ) -> None:
        """Initialize the RelativeLanePosition.

        Parameters
        ----------
        lane_id : int
            Lane of the road.
        entity : str
            ID of the entity.
        offset : float, optional
            Offset from the center of the lane. Default is 0.
        ds : float, optional
            Length along the road (use this or dsLane). Default is None.
        dsLane : float, optional
            Relative offset along the lane (valid from V1.1) (use this
            or ds). Default is None.
        orientation : Orientation, optional
            The angular orientation of the entity. Default is
            Orientation().
        """
        if ds is not None and dsLane is not None:
            raise ToManyOptionalArguments(
                "Not both of ds and dsLane can be used."
            )
        if ds is None and dsLane is None:
            raise NotEnoughInputArguments(
                "Either ds or dsLane is needed as input."
            )
        self.ds = convert_float(ds)
        self.dsLane = convert_float(dsLane)
        self.lane_id = convert_int(lane_id)
        self.offset = convert_float(offset)
        self.entity = entity

        if not isinstance(orientation, Orientation):
            raise TypeError("input orientation is not of type Orientation")
        self.orient = orientation

    def __eq__(self, other) -> bool:
        if isinstance(other, RelativeLanePosition):
            if (
                self.get_attributes() == other.get_attributes()
                and self.orient == other.orient
            ):
                return True
        return False

    @staticmethod
    def parse(element: ET.Element) -> "RelativeLanePosition":
        """Parse the XML element of RelativeLanePosition.

        Parameters
        ----------
        element : xml.etree.ElementTree.Element
            A position element (same as generated by the class itself).

        Returns
        -------
        RelativeLanePosition
            A RelativeLanePosition object.
        """
        position_element = find_mandatory_field(
            element, "RelativeLanePosition"
        )
        ds = None
        dslane = None
        if "ds" in position_element.attrib:
            ds = convert_float(position_element.attrib["ds"])

        offset = convert_float(position_element.attrib["offset"])
        if "dsLane" in position_element.attrib:
            dslane = convert_float(position_element.attrib["dsLane"])

        dLane = convert_int(position_element.attrib["dLane"])

        entityref = position_element.attrib["entityRef"]
        if position_element.find("Orientation") is not None:
            orientation = Orientation.parse(
                find_mandatory_field(position_element, "Orientation")
            )
        else:
            orientation = Orientation()
        return RelativeLanePosition(
            dLane, entityref, offset, ds, dslane, orientation
        )

    def get_attributes(self) -> dict:
        """Return the attributes of the RelativeLanePosition as a dictionary.

        Returns
        -------
        dict
            A dictionary containing the attributes of the
            RelativeLanePosition.
        """
        retdict = {}
        retdict["entityRef"] = self.entity
        if self.ds is not None:
            retdict["ds"] = str(self.ds)
        if self.dsLane is not None and not self.isVersion(minor=0):
            retdict["dsLane"] = str(self.dsLane)
        elif self.dsLane is not None and self.isVersion(minor=0):
            raise OpenSCENARIOVersionError(
                "dsLane was introduced in OpenSCENARIO V1.1, not in 1.0"
            )
        retdict["offset"] = str(self.offset)
        retdict["dLane"] = str(self.lane_id)
        return retdict

    def get_element(self, elementname: str = "Position") -> ET.Element:
        """Return the ElementTree of the RelativeLanePosition.

        Parameters
        ----------
        elementname : str, optional
            Used if another name is needed for the position. Default is
            "Position".

        Returns
        -------
        xml.etree.ElementTree.Element
            The ElementTree representation of the RelativeLanePosition.
        """
        element = ET.Element(elementname)
        lanepos = ET.SubElement(
            element, "RelativeLanePosition", attrib=self.get_attributes()
        )
        if self.orient.is_filled():
            lanepos.append(self.orient.get_element())
        return element


class RoutePositionOfCurrentEntity(_PositionType):
    """RoutePositionOfCurrentEntity creates a RoutePosition with the
    InRoutePosition of type PositionOfCurrentEntity.

    Parameters
    ----------
    route_ref : Route or CatalogReference
        Reference to the route the position is calculated from.
    entity : str
        Reference to the entity on the route.
    orientation : Orientation, optional
        Orientation of the entity. Default is Orientation().

    Attributes
    ----------
    route_ref : Route or CatalogReference
        Reference to the route the position is calculated from.
    entity : str
        Reference to the entity on the route.
    orientation : Orientation
        Orientation of the entity.

    Methods
    -------
    parse(element)
        Parses an ElementTree created by the class and returns an
        instance of the class.
    get_element()
        Returns the full ElementTree of the class.
    """

    def __init__(
        self,
        route_ref: VersionBase,
        entity: str,
        orientation: Orientation = Orientation(),
    ) -> None:
        """Initialize the RoutePositionOfCurrentEntity class.

        Parameters
        ----------
        route_ref : Route or CatalogReference
            Reference to the route the position is calculated from.
        entity : str
            Reference to the entity on the route.
        orientation : Orientation, optional
            Orientation of the entity. Default is Orientation().
        """
        if not isinstance(route_ref, (Route, CatalogReference)):
            raise TypeError(
                "route input not of type Route or CatalogReference"
            )
        self.route_ref = route_ref
        self.entity = entity
        if not isinstance(orientation, Orientation):
            raise TypeError("input orientation is not of type Orientation")
        self.orientation = orientation

    def __eq__(self, other) -> bool:
        if isinstance(other, RoutePositionOfCurrentEntity):
            if (
                self.entity == other.entity
                and self.orientation == other.orientation
                and self.route_ref == other.route_ref
            ):
                return True
        return False

    @staticmethod
    def parse(element: ET.Element) -> "RoutePositionOfCurrentEntity":
        """Parse the XML element of RoutePositionOfCurrentEntity.

        Parameters
        ----------
        element : xml.etree.ElementTree.Element
            A position element (same as generated by the class itself).

        Returns
        -------
        RoutePositionOfCurrentEntity
            A RoutePositionOfCurrentEntity object.
        """
        position_element = find_mandatory_field(element, "RoutePosition")
        if position_element.find("Orientation") is not None:
            orientation = Orientation.parse(
                find_mandatory_field(position_element, "Orientation")
            )
        else:
            orientation = Orientation()
        entityelement = find_mandatory_field(
            position_element, "InRoutePosition/FromCurrentEntity"
        )
        entity = entityelement.attrib["entityRef"]
        route_element = find_mandatory_field(position_element, "RouteRef")
        if route_element.find("Route") is not None:
            routeref = Route.parse(
                find_mandatory_field(route_element, "Route")
            )
        else:
            routeref = CatalogReference.parse(
                find_mandatory_field(route_element, "CatalogReference")
            )

        return RoutePositionOfCurrentEntity(routeref, entity, orientation)

    def get_element(self, elementname: str = "Position") -> ET.Element:
        """Return the ElementTree of the RoutePositionOfCurrentEntity.

        Returns
        -------
        xml.etree.ElementTree.Element
            The ElementTree representation of the
            RoutePositionOfCurrentEntity.
        """
        element = ET.Element(elementname)
        relement = ET.SubElement(element, "RoutePosition")
        routeref = ET.SubElement(relement, "RouteRef")
        routeref.append(self.route_ref.get_element())
        relement.append(self.orientation.get_element())
        inroute = ET.SubElement(relement, "InRoutePosition")
        ET.SubElement(
            inroute, "FromCurrentEntity", attrib={"entityRef": self.entity}
        )
        return element


class RoutePositionInRoadCoordinates(_PositionType):
    """RoutePositionInRoadCoordinates creates a RoutePosition with the
    InRoutePosition of type PositionInRoadCoordinates.

    Parameters
    ----------
    route_ref : Route or CatalogReference
        Reference to the route the position is calculated from.
    s : float
        S coordinate of the road.
    t : float
        T coordinate of the road.
    orientation : Orientation, optional
        Orientation of the entity. Default is Orientation().

    Attributes
    ----------
    route_ref : Route or CatalogReference
        Reference to the route the position is calculated from.
    s : float
        S coordinate of the road.
    t : float
        T coordinate of the road.
    orientation : Orientation
        Orientation of the entity.

    Methods
    -------
    parse(element)
        Parses an ElementTree created by the class and returns an
        instance of the class.
    get_element()
        Returns the full ElementTree of the class.
    """

    def __init__(
        self,
        route_ref: VersionBase,
        s: float,
        t: float,
        orientation: Orientation = Orientation(),
    ) -> None:
        """Initialize the RoutePositionInRoadCoordinates class.

        Parameters
        ----------
        route_ref : Route or CatalogReference
            Reference to the route the position is calculated from.
        s : float
            S coordinate of the road.
        t : float
            T coordinate of the road.
        orientation : Orientation, optional
            Orientation of the entity. Default is Orientation().
        """
        if not isinstance(route_ref, (Route, CatalogReference)):
            raise TypeError(
                "route input not of type Route or CatalogReference"
            )
        self.route_ref = route_ref
        self.s = convert_float(s)
        self.t = convert_float(t)
        if not isinstance(orientation, Orientation):
            raise TypeError("input orientation is not of type Orientation")
        self.orientation = orientation

    def __eq__(self, other) -> bool:
        if isinstance(other, RoutePositionInRoadCoordinates):
            if (
                self.s == other.s
                and self.t == other.t
                and self.orientation == other.orientation
                and self.route_ref == other.route_ref
            ):
                return True
        return False

    @staticmethod
    def parse(element: ET.Element) -> "RoutePositionInRoadCoordinates":
        """Parse the XML element of RoutePositionInRoadCoordinates.

        Parameters
        ----------
        element : xml.etree.ElementTree.Element
            A position element (same as generated by the class itself).

        Returns
        -------
        RoutePositionInRoadCoordinates
            A RoutePositionInRoadCoordinates object.
        """
        position_element = find_mandatory_field(element, "RoutePosition")
        if position_element.find("Orientation") is not None:
            orientation = Orientation.parse(
                find_mandatory_field(position_element, "Orientation")
            )
        else:
            orientation = Orientation()
        road_coord_element = find_mandatory_field(
            position_element, "InRoutePosition/FromRoadCoordinates"
        )
        s = convert_float(road_coord_element.attrib["pathS"])
        t = convert_float(road_coord_element.attrib["t"])
        route_element = find_mandatory_field(position_element, "RouteRef")
        if route_element.find("Route") is not None:
            routeref = Route.parse(
                find_mandatory_field(route_element, "Route")
            )
        else:
            routeref = CatalogReference.parse(
                find_mandatory_field(route_element, "CatalogReference")
            )

        return RoutePositionInRoadCoordinates(routeref, s, t, orientation)

    def get_element(self, elementname: str = "Position") -> ET.Element:
        """Return the ElementTree of the RoutePositionInRoadCoordinates.

        Returns
        -------
        xml.etree.ElementTree.Element
            The ElementTree representation of the
            RoutePositionInRoadCoordinates.
        """
        element = ET.Element(elementname)
        relement = ET.SubElement(element, "RoutePosition")
        routeref = ET.SubElement(relement, "RouteRef")
        routeref.append(self.route_ref.get_element())
        relement.append(self.orientation.get_element())
        inroute = ET.SubElement(relement, "InRoutePosition")
        ET.SubElement(
            inroute,
            "FromRoadCoordinates",
            attrib={"pathS": str(self.s), "t": str(self.t)},
        )
        return element


class RoutePositionInLaneCoordinates(_PositionType):
    """RoutePositionInLaneCoordinates creates a RoutePosition with the
    InRoutePosition of type PositionInLaneCoordinates.

    Parameters
    ----------
    route_ref : Route or CatalogReference
        Reference to the route the position is calculated from.
    s : float
        S coordinate of the road.
    laneid : int
        T coordinate of the road.
    offset : float, optional
        Lateral offset relative to the lane. Default is 0.
    orientation : Orientation, optional
        Orientation of the entity. Default is Orientation().

    Attributes
    ----------
    route_ref : Route or CatalogReference
        Reference to the route the position is calculated from.
    s : float
        S coordinate of the road.
    laneid : int
        T coordinate of the road.
    offset : float
        Lateral offset relative to the lane.
    orientation : Orientation
        Orientation of the entity.

    Methods
    -------
    parse(element)
        Parses an ElementTree created by the class and returns an
        instance of the class.
    get_element()
        Returns the full ElementTree of the class.
    """

    def __init__(
        self,
        route_ref: VersionBase,
        s: float,
        laneid: int,
        offset: float,
        orientation: Orientation = Orientation(),
    ) -> None:
        """Initialize the RoutePositionInLaneCoordinates class.

        Parameters
        ----------
        route_ref : Route or CatalogReference
            Reference to the route the position is calculated from.
        s : float
            S coordinate of the road.
        laneid : int
            T coordinate of the road.
        offset : float, optional
            Lateral offset relative to the lane. Default is 0.
        orientation : Orientation, optional
            Orientation of the entity. Default is Orientation().
        """
        if not isinstance(route_ref, (Route, CatalogReference)):
            raise TypeError(
                "route input not of type Route or CatalogReference"
            )
        self.route_ref = route_ref
        self.s = convert_float(s)
        self.laneid = convert_int(laneid)
        self.offset = convert_float(offset)
        if not isinstance(orientation, Orientation):
            raise TypeError("input orientation is not of type Orientation")
        self.orientation = orientation

    def __eq__(self, other) -> bool:
        if isinstance(other, RoutePositionInLaneCoordinates):
            if (
                self.s == other.s
                and self.laneid == other.laneid
                and self.offset == other.offset
                and self.orientation == other.orientation
                and self.route_ref == other.route_ref
            ):
                return True
        return False

    @staticmethod
    def parse(element: ET.Element) -> "RoutePositionInLaneCoordinates":
        """Parse the XML element of RoutePositionInLaneCoordinates.

        Parameters
        ----------
        element : xml.etree.ElementTree.Element
            A position element (same as generated by the class itself).

        Returns
        -------
        RoutePositionInLaneCoordinates
            A RoutePositionInLaneCoordinates object.
        """
        position_element = find_mandatory_field(element, "RoutePosition")
        if position_element.find("Orientation") is not None:
            orientation = Orientation.parse(
                find_mandatory_field(position_element, "Orientation")
            )
        else:
            orientation = Orientation()
        lane_coord_element = find_mandatory_field(
            position_element, "InRoutePosition/FromLaneCoordinates"
        )
        s = convert_float(lane_coord_element.attrib["pathS"])
        lane_id = convert_int(lane_coord_element.attrib["laneId"])
        try:
            offset = convert_float(lane_coord_element.attrib["laneOffset"])
        except KeyError:
            offset = 0
        route_element = find_mandatory_field(position_element, "RouteRef")
        if route_element.find("Route") is not None:
            routeref = Route.parse(
                find_mandatory_field(route_element, "Route")
            )
        else:
            routeref = CatalogReference.parse(
                find_mandatory_field(route_element, "CatalogReference")
            )

        return RoutePositionInLaneCoordinates(
            routeref, s, lane_id, offset, orientation
        )

    def get_element(self, elementname: str = "Position") -> ET.Element:
        """Return the ElementTree of the RoutePositionInLaneCoordinates.

        Returns
        -------
        xml.etree.ElementTree.Element
            The ElementTree representation of the
            RoutePositionInLaneCoordinates.
        """
        element = ET.Element(elementname)
        relement = ET.SubElement(element, "RoutePosition")
        routeref = ET.SubElement(relement, "RouteRef")
        routeref.append(self.route_ref.get_element())
        relement.append(self.orientation.get_element())
        inroute = ET.SubElement(relement, "InRoutePosition")
        ET.SubElement(
            inroute,
            "FromLaneCoordinates",
            attrib={
                "pathS": str(self.s),
                "laneId": str(self.laneid),
                "laneOffset": str(self.offset),
            },
        )
        return element


class TrajectoryPosition(_PositionType):
    """TrajectoryPosition creates a TrajectoryPosition in OpenSCENARIO.

    Parameters
    ----------
    trajectory : Trajectory or CatalogReference
        T coordinate of the road.
    s : float
        S coordinate of the trajectory.
    t : float, optional
        S coordinate of the road. Default is None.
    orientation : Orientation, optional
        Orientation of the entity. Default is Orientation().

    Attributes
    ----------
    trajectory : Trajectory or CatalogReference
        T coordinate of the road.
    s : float
        S coordinate of the trajectory.
    t : float
        S coordinate of the road. Default is None.
    orientation : Orientation
        Orientation of the entity.

    Methods
    -------
    parse(element)
        Parses an ElementTree created by the class and returns an
        instance of the class.
    get_element()
        Returns the full ElementTree of the class.
    get_attributes()
        Returns a dictionary of all attributes of the class.
    """

    def __init__(
        self,
        trajectory: VersionBase,
        s: float,
        t: Optional[float] = None,
        orientation: Orientation = Orientation(),
    ) -> None:
        """Initialize the TrajectoryPosition class.

        Parameters
        ----------
        trajectory : Trajectory or CatalogReference
            T coordinate of the road.
        s : float
            S coordinate of the trajectory.
        t : float, optional
            S coordinate of the road. Default is None.
        orientation : Orientation, optional
            Orientation of the entity. Default is Orientation().
        """
        if not isinstance(trajectory, (Trajectory, CatalogReference)):
            raise TypeError(
                "trajectory input not of type Trajectory or CatalogReference"
            )
        self.trajectory = trajectory
        self.s = convert_float(s)
        self.t = convert_float(t)
        if not isinstance(orientation, Orientation):
            raise TypeError("input orientation is not of type Orientation")
        self.orientation = orientation

    def __eq__(self, other) -> bool:
        if isinstance(other, TrajectoryPosition):
            if (
                self.get_attributes() == other.get_attributes()
                and self.orientation == other.orientation
                and self.trajectory == other.trajectory
            ):
                return True
        return False

    @staticmethod
    def parse(element: ET.Element) -> "TrajectoryPosition":
        """Parse the XML element of TrajectoryPosition.

        Parameters
        ----------
        element : xml.etree.ElementTree.Element
            A position element (same as generated by the class itself).

        Returns
        -------
        TrajectoryPosition
            A TrajectoryPosition object.
        """
        position_element = find_mandatory_field(element, "TrajectoryPosition")
        if position_element.find("Orientation") is not None:
            orientation = Orientation.parse(
                find_mandatory_field(position_element, "Orientation")
            )
        else:
            orientation = Orientation()

        s = position_element.attrib["s"]
        t = None
        if "t" in position_element:
            s = position_element.attrib["s"]

        trajectory_element = find_mandatory_field(
            position_element, "TrajectoryRef"
        )
        if trajectory_element.find("Trajectory") is not None:
            trajectory = Trajectory.parse(
                find_mandatory_field(trajectory_element, "Trajectory")
            )
        else:
            trajectory = CatalogReference.parse(
                find_mandatory_field(trajectory_element, "CatalogReference")
            )

        return TrajectoryPosition(trajectory, s, t, orientation)

    def get_attributes(self) -> dict:
        """Return the attributes of the TrajectoryPosition as a dictionary.

        Returns
        -------
        dict
            A dictionary containing the attributes of the
            TrajectoryPosition.
        """
        retdict = {}
        retdict["s"] = str(self.s)
        if self.t is not None:
            retdict["t"] = str(self.t)
        return retdict

    def get_element(self, elementname: str = "Position") -> ET.Element:
        """Return the ElementTree of the TrajectoryPosition.

        Returns
        -------
        xml.etree.ElementTree.Element
            The ElementTree representation of the TrajectoryPosition.
        """
        if self.isVersion(minor=0):
            raise OpenSCENARIOVersionError(
                "TrajectoryPosition was introduced in OpenSCENARIO V1.1"
            )

        element = ET.Element(elementname)
        traj_element = ET.SubElement(
            element, "TrajectoryPosition", attrib=self.get_attributes()
        )
        trajref_element = ET.SubElement(traj_element, "TrajectoryRef")
        trajref_element.append(self.trajectory.get_element())
        traj_element.append(self.orientation.get_element())

        return element


class GeoPosition(_PositionType):
    """GeoPosition creates a GeoPosition in OpenSCENARIO.

    Parameters
    ----------
    latitue : float
        Latitude point on earth.
    longitude : float
        Longitude point on earth.
    height : float, optional
        Height above surface. Default is None.
    orientation : Orientation, optional
        Orientation of the entity. Default is Orientation().

    Attributes
    ----------
    latitue : float
        Latitude point on earth.
    longitude : float
        Longitude point on earth.
    height : float
        Height above surface. Default is None.
    orientation : Orientation
        Orientation of the entity.

    Methods
    -------
    parse(element)
        Parses an ElementTree created by the class and returns an
        instance of the class.
    get_element()
        Returns the full ElementTree of the class.
    get_attributes()
        Returns a dictionary of all attributes of the class.
    """

    def __init__(
        self,
        latitude: float,
        longitude: float,
        height: Optional[float] = None,
        orientation: Orientation = Orientation(),
    ) -> None:
        """Initialize the GeoPosition class.

        Parameters
        ----------
        latitue : float
            Latitude point on earth.
        longitude : float
            Longitude point on earth.
        height : float, optional
            Height above surface. Default is None.
        orientation : Orientation, optional
            Orientation of the entity. Default is Orientation().
        """
        self.longitude = convert_float(longitude)
        self.latitude = convert_float(latitude)
        self.height = convert_float(height)
        if not isinstance(orientation, Orientation):
            raise TypeError("input orientation is not of type Orientation")
        self.orientation = orientation

    def __eq__(self, other) -> bool:
        if isinstance(other, GeoPosition):
            if (
                self.get_attributes() == other.get_attributes()
                and self.orientation == other.orientation
            ):
                return True
        return False

    @staticmethod
    def parse(element: ET.Element) -> "GeoPosition":
        """Parse the XML element of GeoPosition.

        Parameters
        ----------
        element : xml.etree.ElementTree.Element
            A position element (same as generated by the class itself).

        Returns
        -------
        GeoPosition
            A GeoPosition object.
        """
        position_element = find_mandatory_field(element, "GeoPosition")
        if "longitude" in position_element.attrib:
            longitude = convert_float(position_element.attrib["longitude"])
        elif "longitudeDeg" in position_element.attrib:
            longitude = convert_float(position_element.attrib["longitudeDeg"])
        else:
            raise KeyError("Cannot find valid longitude for GeoPosition")

        if "latitude" in position_element.attrib:
            latitude = convert_float(position_element.attrib["latitude"])
        elif "latitudeDeg" in position_element.attrib:
            latitude = convert_float(position_element.attrib["latitudeDeg"])
        else:
            raise KeyError("Cannot find valid latitude for GeoPosition")

        if "height" in position_element.attrib:
            height = convert_float(position_element.attrib["height"])
        elif "altitude" in position_element.attrib:
            height = convert_float(position_element.attrib["altitude"])
        else:
            height = None

        if position_element.find("Orientation") is not None:
            orientation = Orientation.parse(
                find_mandatory_field(position_element, "Orientation")
            )
        else:
            orientation = Orientation()
        return GeoPosition(latitude, longitude, height, orientation)

    def get_attributes(self) -> dict:
        """Return the attributes of the GeoPosition as a dictionary.

        Returns
        -------
        dict
            A dictionary containing the attributes of the GeoPosition.
        """
        retdict = {}
        if self.isVersion(minor=1):
            retdict["longitude"] = str(self.longitude)
            retdict["latitude"] = str(self.latitude)
            if self.height is not None:
                retdict["height"] = str(self.height)
        else:
            retdict["longitudeDeg"] = str(self.longitude)
            retdict["latitudeDeg"] = str(self.latitude)
            if self.height is not None:
                retdict["altitude"] = str(self.height)
        return retdict

    def get_element(self, elementname: str = "Position") -> ET.Element:
        """Return the ElementTree of the GeoPosition.

        Returns
        -------
        xml.etree.ElementTree.Element
            The ElementTree representation of the GeoPosition.
        """
        if self.isVersion(minor=0):
            raise OpenSCENARIOVersionError(
                "GeoPosition was introduced in OpenSCENARIO V1.1"
            )

        element = ET.Element(elementname)
        traj_element = ET.SubElement(
            element, "GeoPosition", self.get_attributes()
        )
        traj_element.append(self.orientation.get_element())

        return element


class Polyline(_TrajectoryShape):
    """The Polyline class creates a polyline of (minimum 2) positions.

    Parameters
    ----------
    time : list of float
        A list of timings for the positions.
    positions : list of _PositionType
        List of positions to create the polyline.

    Attributes
    ----------
    time : list of float
        A list of timings for the positions.
    positions : list of _PositionType
        List of positions to create the polyline.

    Methods
    -------
    parse(element)
        Parses an ElementTree created by the class and returns an
        instance of the class.
    get_element()
        Returns the full ElementTree of the class.
    """

    def __init__(
        self, time: list[float], positions: list[_PositionType]
    ) -> None:
        """Initialize the Polyline.

        Parameters
        ----------
        time : list of float
            A list of timings for the positions (as of OpenSCENARIO
            V1.1 this can be empty).
        positions : list of _PositionType
            List of positions to create the polyline.
        """
        if time and len(time) < 2:
            raise ValueError("not enough time inputs")
        if len(positions) < 2:
            raise ValueError("not enough position inputs")
        if time and (len(time) != len(positions)):
            raise ValueError("time and positions are not the same length")
        for p in positions:
            if not isinstance(p, _PositionType):
                raise TypeError("position input is not a valid position")
        self.positions = positions
        self.time = [convert_float(x) for x in time]

    def __eq__(self, other) -> bool:
        if isinstance(other, Polyline):
            if self.time == other.time and self.positions == other.positions:
                return True
        return False

    @staticmethod
    def parse(element: ET.Element) -> "Polyline":
        """Parse the XML element of Polyline.

        Parameters
        ----------
        element : xml.etree.ElementTree.Element
            A Polyline element (same as generated by the class itself).

        Returns
        -------
        Polyline
            A Polyline object.
        """
        polyline_element = find_mandatory_field(element, "Polyline")
        vertexes = polyline_element.findall("Vertex")
        time_list = []
        position_list = []
        for vertex in vertexes:
            if "time" in vertex.attrib:
                time_list.append(convert_float(vertex.attrib["time"]))
            position_list.append(
                _PositionFactory.parse_position(
                    find_mandatory_field(vertex, "Position")
                )
            )
        return Polyline(time_list, position_list)

    def get_element(self) -> ET.Element:
        """Return the ElementTree of the Polyline.

        Returns
        -------
        xml.etree.ElementTree.Element
            The ElementTree representation of the Polyline.
        """
        shape = ET.Element("Shape")
        element = ET.SubElement(shape, ("Polyline"))
        for i, pos in enumerate(self.positions):
            time_dict = {}
            if self.time:
                time_dict = {"time": str(self.time[i])}
            vert = ET.SubElement(element, "Vertex", attrib=time_dict)
            vert.append(pos.get_element())
        return shape


class Clothoid(_TrajectoryShape):
    """The Clothoid class creates a Clothoid shape.

    Parameters
    ----------
    curvature : float
        Start curvature of the clothoid.
    curvature_change : float
        Rate of clothoid curvature change.
    length : float
        Length of the clothoid.
    startposition : _PositionType
        Start position of the clothoid.
    starttime : float, optional
        Start time of the clothoid. Default is None.
    stoptime : float, optional
        End time of the clothoid. Default is None.

    Attributes
    ----------
    curvature : float
        Start curvature of the clothoid.
    curvature_change : float
        Rate of clothoid curvature change.
    length : float
        Length of the clothoid.
    startposition : _PositionType
        Start position of the clothoid.
    starttime : float
        Start time of the clothoid. Default is None.
    stoptime : float
        End time of the clothoid. Default is None.

    Methods
    -------
    parse(element)
        Parses an ElementTree created by the class and returns an
        instance of the class.
    get_element()
        Returns the full ElementTree of the class.
    get_attributes()
        Returns a dictionary of all attributes of the class.
    """

    def __init__(
        self,
        curvature: float,
        curvature_change: float,
        length: float,
        startposition: _PositionType,
        starttime: Optional[float] = None,
        stoptime: Optional[float] = None,
    ) -> None:
        """Initialize the Clothoid.

        Parameters
        ----------
        curvature : float
            Start curvature of the clothoid.
        curvature_change : float
            Rate of clothoid curvature change.
        length : float
            Length of the clothoid.
        startposition : _PositionType
            Start position of the clothoid.
        starttime : float, optional
            Start time of the clothoid. Default is None.
        stoptime : float, optional
            End time of the clothoid. Default is None.
        """
        # TODO: The input order needs to be changed, curvature_change has
        # cardinality 0, breaking change!
        self.curvature = convert_float(curvature)
        self.curvature_change = convert_float(curvature_change)
        self.length = convert_float(length)
        if not isinstance(startposition, _PositionType):
            raise TypeError("position input is not a valid position")
        self.startposition = startposition

        self.starttime = convert_float(starttime)
        self.stoptime = convert_float(stoptime)
        if (self.starttime is None and self.stoptime is not None) or (
            self.starttime is not None and self.stoptime is None
        ):
            raise ValueError(
                "Both start and stoptime has to be set, or none of them"
            )

    def __eq__(self, other) -> bool:
        if isinstance(other, Clothoid):
            if (
                self.get_attributes() == other.get_attributes()
                and self.startposition == other.startposition
            ):
                return True
        return False

    @staticmethod
    def parse(element: ET.Element) -> "Clothoid":
        """Parse the XML element of Clothoid.

        Parameters
        ----------
        element : xml.etree.ElementTree.Element
            A Clothoid element (same as generated by the class itself).

        Returns
        -------
        Clothoid
            A Clothoid object.
        """
        clothoid_element = find_mandatory_field(element, "Clothoid")
        start_position = _PositionFactory.parse_position(
            find_mandatory_field(clothoid_element, "Position")
        )
        length = convert_float(clothoid_element.attrib["length"])
        curvature = convert_float(clothoid_element.attrib["curvature"])
        starttime = None
        stoptime = None
        if "startTime" in clothoid_element.attrib:
            starttime = convert_float(clothoid_element.attrib["startTime"])

        if "stopTime" in clothoid_element.attrib:
            stoptime = convert_float(clothoid_element.attrib["stopTime"])

        if "curvatureDot" in clothoid_element.attrib:
            curvature_change = convert_float(
                clothoid_element.element["curvaturePrime"]
            )
        elif "curvaturePrime" in clothoid_element.attrib:
            curvature_change = convert_float(
                clothoid_element.attrib["curvaturePrime"]
            )
        else:
            raise XMLStructureError(
                "curatureDot or curvaturePrime not found in Clothoid"
            )
        return Clothoid(
            curvature,
            curvature_change,
            length,
            start_position,
            starttime,
            stoptime,
        )

    def get_attributes(self) -> dict:
        """Return the attributes of the Clothoid as a dictionary.

        Returns
        -------
        dict
            A dictionary containing the attributes of the Clothoid.
        """
        retdict = {}
        retdict["curvature"] = str(self.curvature)
        if self.isVersion(minor=0):
            retdict["curvatureDot"] = str(self.curvature_change)
        else:
            retdict["curvaturePrime"] = str(self.curvature_change)
        retdict["length"] = str(self.length)
        if self.starttime is not None:
            retdict["startTime"] = str(self.starttime)
            retdict["stopTime"] = str(self.stoptime)
        return retdict

    def get_element(self) -> ET.Element:
        """Return the ElementTree of the Clothoid.

        Returns
        -------
        xml.etree.ElementTree.Element
            The ElementTree representation of the Clothoid.
        """
        shape = ET.Element("Shape")
        element = ET.SubElement(
            shape, "Clothoid", attrib=self.get_attributes()
        )
        element.append(self.startposition.get_element())

        return shape


################## Utilities using positions (here due to parsing dependencies)


class ControlPoint(VersionBase):
    """The ControlPoint class is used by Nurbs to define points.

    Parameters
    ----------
    position : _PositionType
        A position for the point.
    time : float, optional
        Optional time specification of the point. Default is None.
    weight : float, optional
        Optional weight of the point. Default is None.

    Attributes
    ----------
    position : _PositionType
        A position for the point.
    time : float
        Optional time specification of the point. Default is None.
    weight : float
        Optional weight of the point. Default is None.

    Methods
    -------
    parse(element)
        Parses an ElementTree created by the class and returns an
        instance of the class.
    get_element()
        Returns the full ElementTree of the class.
    get_attributes()
        Returns a dictionary of all attributes of the class.
    """

    def __init__(
        self,
        position: _PositionType,
        time: Optional[float] = None,
        weight: Optional[float] = None,
    ) -> None:
        """Initialize the ControlPoint.

        Parameters
        ----------
        position : _PositionType
            A position for the point.
        time : float, optional
            Optional time specification of the point. Default is None.
        weight : float, optional
            Optional weight of the point. Default is None.
        """
        if not isinstance(position, _PositionType):
            raise TypeError("position input is not a valid position")
        self.position = position
        self.time = convert_float(time)
        self.weight = convert_float(weight)

    def __eq__(self, other) -> bool:
        if isinstance(other, ControlPoint):
            if (
                self.get_attributes() == other.get_attributes()
                and self.position == other.position
            ):
                return True
        return False

    @staticmethod
    def parse(element: ET.Element) -> "ControlPoint":
        """Parse the XML element of ControlPoint.

        Parameters
        ----------
        element : xml.etree.ElementTree.Element
            A ControlPoint element (same as generated by the class
            itself).

        Returns
        -------
        ControlPoint
            A ControlPoint object.
        """
        time = None
        weight = None
        if "time" in element.attrib:
            time = convert_float(element.attrib["time"])
        if "weight" in element.attrib:
            weight = convert_float(element.attrib["weight"])
        pos_element = find_mandatory_field(element, "Position")
        position = _PositionFactory.parse_position(pos_element)

        return ControlPoint(position, time, weight)

    def get_attributes(self) -> dict:
        """Return the attributes of the ControlPoint as a dictionary.

        Returns
        -------
        dict
            A dictionary containing the attributes of the ControlPoint.
        """
        retdict = {}
        if self.time is not None:
            retdict["time"] = str(self.time)
        if self.weight is not None:
            retdict["weight"] = str(self.weight)
        return retdict

    def get_element(self) -> ET.Element:
        """Return the ElementTree of the ControlPoint.

        Returns
        -------
        xml.etree.ElementTree.Element
            The ElementTree representation of the ControlPoint.
        """
        element = ET.Element("ControlPoint", attrib=self.get_attributes())
        element.append(self.position.get_element())
        return element


class Waypoint(VersionBase):
    """The Waypoint class creates a waypoint for a route.

    Parameters
    ----------
    position : _PositionType
        Any position for the route.
    routestrategy : RouteStrategy
        Routing strategy for this waypoint.

    Attributes
    ----------
    position : _PositionType
        Any position for the route.
    routestrategy : RouteStrategy
        Routing strategy for this waypoint.

    Methods
    -------
    parse(element)
        Parses an ElementTree created by the class and returns an
        instance of the class.
    get_element()
        Returns the full ElementTree of the class.
    get_attributes()
        Returns a dictionary of all attributes of the class.
    """

    def __init__(
        self, position: _PositionType, routestrategy: RouteStrategy
    ) -> None:
        """Initialize the Waypoint.

        Parameters
        ----------
        position : _PositionType
            Any position for the route.
        routestrategy : RouteStrategy
            Routing strategy for this waypoint.
        """
        if not isinstance(position, _PositionType):
            raise TypeError("position input not a valid Position")
        self.position = position
        self.routestrategy = convert_enum(routestrategy, RouteStrategy)

    def __eq__(self, other) -> bool:
        if isinstance(other, Waypoint):
            if (
                self.get_attributes() == other.get_attributes()
                and self.position == other.position
            ):
                return True
        return False

    @staticmethod
    def parse(element: ET.Element) -> "Waypoint":
        """Parse the XML element of Waypoint.

        Parameters
        ----------
        element : xml.etree.ElementTree.Element
            A Waypoint element (same as generated by the class itself).

        Returns
        -------
        Waypoint
            A Waypoint object.
        """
        pos_element = find_mandatory_field(element, "Position")
        position = _PositionFactory.parse_position(pos_element)
        strategy = convert_enum(element.attrib["routeStrategy"], RouteStrategy)
        return Waypoint(position, strategy)

    def get_attributes(self) -> dict:
        """Return the attributes of the Waypoint as a dictionary.

        Returns
        -------
        dict
            A dictionary containing the attributes of the Waypoint.
        """
        return {"routeStrategy": self.routestrategy.get_name()}

    def get_element(self) -> ET.Element:
        """Return the ElementTree of the Waypoint.

        Returns
        -------
        xml.etree.ElementTree.Element
            The ElementTree representation of the Waypoint.
        """
        element = ET.Element("Waypoint", attrib=self.get_attributes())
        element.append(self.position.get_element())
        return element


class Route(_BaseCatalog):
    """The Route class creates a route, needs at least two waypoints to be
    valid.

    Parameters
    ----------
    name : str
        Name of the Route.
    closed : bool, optional
        If the waypoints form a loop. Default is False.

    Attributes
    ----------
    name : str
        Name of the Route.
    closed : bool
        If the waypoints form a loop.
    waypoints : list of Waypoint
        A list of waypoints.
    parameters : ParameterDeclarations
        Parameters for the route.

    Methods
    -------
    parse(element)
        Parses an ElementTree created by the class and returns an
        instance of the class.
    add_waypoint(position, routestrategy)
        Adds a waypoint to the route (minimum two).
    add_parameter(parameter)
        Adds a parameter to the route.
    append_to_catalog(filename)
        Adds the Route to an existing catalog.
    dump_to_catalog(filename, name, description, author)
        Creates a new catalog with the Route.
    get_element()
        Returns the full ElementTree of the class.
    get_attributes()
        Returns a dictionary of all attributes of the class.
    """

    def __init__(self, name: str, closed: bool = False) -> None:
        """Initialize the Route.

        Parameters
        ----------
        name : str
            Name of the Route.
        closed : bool, optional
            If the waypoints form a loop. Default is False.
        """
        super().__init__()
        self.name = name
        self.closed = convert_bool(closed)
        self.waypoints = []

    def __eq__(self, other) -> bool:
        if isinstance(other, Route):
            if (
                self.get_attributes() == other.get_attributes()
                and self.parameters == other.parameters
                and self.waypoints == other.waypoints
            ):
                return True
        return False

    @staticmethod
    def parse(element: ET.Element) -> "Route":
        """Parse the XML element of Route.

        Parameters
        ----------
        element : xml.etree.ElementTree.Element
            A Route element (same as generated by the class itself).

        Returns
        -------
        Route
            A Route object.
        """
        name = element.attrib["name"]
        closed = convert_bool(element.attrib["closed"])
        route = Route(name, closed)
        all_wps = element.findall("Waypoint")
        for wp in all_wps:
            waypoint = Waypoint.parse(wp)
            route.waypoints.append(waypoint)
        return route

    def add_waypoint(
        self, position: _PositionType, routestrategy: RouteStrategy
    ) -> "Route":
        """Add a waypoint to the Route.

        Parameters
        ----------
        position : _PositionType
            Any position for the route.
        routestrategy : RouteStrategy
            Routing strategy for this waypoint.
        """
        # note: the checks for types are done in Waypoint
        self.waypoints.append(Waypoint(position, routestrategy))
        return self

    def get_attributes(self) -> dict:
        """Return the attributes of the Route as a dictionary.

        Returns
        -------
        dict
            A dictionary containing the attributes of the Route.
        """
        retdict = {}
        retdict["name"] = self.name
        retdict["closed"] = get_bool_string(self.closed)
        return retdict

    def get_element(self) -> ET.Element:
        """Return the ElementTree of the Route.

        Returns
        -------
        xml.etree.ElementTree.Element
            The ElementTree representation of the Route.
        """
        if len(self.waypoints) < 2:
            raise ValueError("Too few waypoints")
        element = ET.Element("Route", attrib=self.get_attributes())
        self.add_parameters_to_element(element)
        for w in self.waypoints:
            element.append(w.get_element())
        return element


class Trajectory(_BaseCatalog):
    """The Trajectory class creates a Trajectory.

    Parameters
    ----------
    name : str
        Name of the trajectory.
    closed : bool
        If the trajectory is closed at the end.

    Attributes
    ----------
    name : str
        Name of the trajectory.
    closed : bool
        If the trajectory is closed at the end.
    parameters : ParameterDeclarations
        Parameters for the trajectory.
    shapes : _TrajectoryShape
        The shape building the trajectory.

    Methods
    -------
    parse(element)
        Parses an ElementTree created by the class and returns an
        instance of the class.
    add_shape(shape)
        Adds a shape to the trajectory.
    add_parameter(parameter)
        Adds a parameter to the route.
    append_to_catalog(filename)
        Adds the vehicle to an existing catalog.
    dump_to_catalog(filename, name, description, author)
        Creates a new catalog with the vehicle.
    get_element()
        Returns the full ElementTree of the class.
    get_attributes()
        Returns a dictionary of all attributes of the class.
    """

    def __init__(self, name: str, closed: bool) -> None:
        """Initialize the Trajectory.

        Parameters
        ----------
        name : str
            Name of the trajectory.
        closed : bool
            If the trajectory is closed at the end.
        """
        super().__init__()
        self.name = name
        self.closed = convert_bool(closed)
        self.shapes = None

    def __eq__(self, other) -> bool:
        if isinstance(other, Trajectory):
            if (
                self.get_attributes() == other.get_attributes()
                and self.parameters == other.parameters
                and self.shapes == other.shapes
            ):
                return True
        return False

    @staticmethod
    def parse(element: ET.Element) -> "Trajectory":
        """Parse the XML element of Trajectory.

        Parameters
        ----------
        element : xml.etree.ElementTree.Element
            A Trajectory element (same as generated by the class
            itself).

        Returns
        -------
        Trajectory
            A Trajectory object.
        """
        name = element.attrib["name"]
        closed = convert_bool(element.attrib["closed"])
        pos_element = find_mandatory_field(element, "Shape")
        shape = _ShapeFactory.parse_shape(pos_element)
        params_element = element.find("ParameterDeclarations")
        if type(params_element) is ET.Element:
            params = ParameterDeclarations.parse(params_element)
        else:
            params = ParameterDeclarations()
        trajectory = Trajectory(name, closed)
        trajectory.add_shape(shape)
        for param in params.parameters:
            trajectory.add_parameter(param)
        return trajectory

    def add_shape(self, shape: _TrajectoryShape) -> "Trajectory":
        """Add a shape to the trajectory (only the same shape can be used).

        Parameters
        ----------
        shape : _TrajectoryShape
            The shape to be added to the trajectory.
        """
        if not isinstance(shape, (Polyline, Clothoid, Nurbs, ClothoidSpline)):
            raise TypeError("shape input neither of type _TrajectoryShape")
        self.shapes = shape
        return self

    def get_attributes(self) -> dict:
        """Return the attributes of the Trajectory as a dictionary.

        Returns
        -------
        dict
            A dictionary containing the attributes of the Trajectory.
        """
        retdict = {}
        retdict["name"] = self.name
        retdict["closed"] = get_bool_string(self.closed)
        return retdict

    def get_element(self) -> ET.Element:
        """Return the ElementTree of the Trajectory.

        Returns
        -------
        xml.etree.ElementTree.Element
            The ElementTree representation of the Trajectory.
        """
        element = ET.Element("Trajectory", attrib=self.get_attributes())
        self.add_parameters_to_element(element)
        if self.shapes:
            element.append(self.shapes.get_element())
        else:
            raise NotEnoughInputArguments(
                "No shape has been added to the trajectory"
            )
        return element


class Nurbs(_TrajectoryShape):
    """The Nurbs class creates a Nurbs shape.

    Parameters
    ----------
    order : int
        Order of the nurbs.

    Attributes
    ----------
    order : int
        Order of the nurbs.
    controlpoints : list of ControlPoint
        A list of control points creating the nurbs.
    knots : list of float
        Knots of the nurbs (must be order + len(controlpoints)) in
        descending order.

    Methods
    -------
    parse(element)
        Parses an ElementTree created by the class and returns an
        instance of the class.
    add_knots(knots)
        Adds the knots to the nurbs.
    add_control_point(controlpoint)
        Adds a control point to the nurbs.
    get_element()
        Returns the full ElementTree of the class.
    get_attributes()
        Returns a dictionary of all attributes of the class.
    """

    def __init__(self, order: int) -> None:
        """Initialize the Nurbs.

        Parameters
        ----------
        order : int
            Order of the nurbs.
        """
        self.order = convert_int(order)
        self.controlpoints = []
        self.knots = []

    def __eq__(self, other) -> bool:
        if isinstance(other, Nurbs):
            if (
                self.get_attributes() == other.get_attributes()
                and self.controlpoints == other.controlpoints
                and self.knots == other.knots
            ):
                return True
        return False

    @staticmethod
    def parse(element: ET.Element) -> "Nurbs":
        """Parse the XML element of Nurbs.

        Parameters
        ----------
        element : xml.etree.ElementTree.Element
            A Nurbs element (same as generated by the class itself).

        Returns
        -------
        Nurbs
            A Nurbs object.
        """
        nurbs_element = find_mandatory_field(element, "Nurbs")
        order = convert_int(nurbs_element.attrib["order"])

        # print(pos_element)
        # position = _PositionFactory.parse_position(pos_element)
        nurbs = Nurbs(order)
        control_point_elements = nurbs_element.findall("ControlPoint")
        for cp in control_point_elements:
            nurbs.add_control_point(ControlPoint.parse(cp))
        knots_elements = nurbs_element.findall("Knot")
        knots = []
        for k in knots_elements:
            print(k)
            knots.append(convert_float(k.attrib["value"]))
        nurbs.add_knots(knots)
        return nurbs

    def add_knots(self, knots: list[float]) -> "Nurbs":
        """Add a list of knots to the Nurbs.

        Parameters
        ----------
        knots : list of float
            Knots of the nurbs (must be order + len(controlpoints)) in
            descending order.
        """
        self.knots = knots
        return self

    def add_control_point(self, controlpoint: ControlPoint) -> "Nurbs":
        """Add a control point to the Nurbs.

        Parameters
        ----------
        controlpoint : ControlPoint
            A contact point to add to the nurbs.
        """
        if not isinstance(controlpoint, ControlPoint):
            raise TypeError("controlpoint input is not of type ControlPoint")
        self.controlpoints.append(controlpoint)
        return self

    def get_attributes(self) -> dict:
        """Return the attributes of the Nurbs as a dictionary.

        Returns
        -------
        dict
            A dictionary containing the attributes of the Nurbs.
        """
        retdict = {}
        retdict["order"] = str(self.order)
        return retdict

    def get_element(self) -> ET.Element:
        """Return the ElementTree of the Nurbs.

        Returns
        -------
        xml.etree.ElementTree.Element
            The ElementTree representation of the Nurbs.
        """
        shape = ET.Element("Shape")
        element = ET.SubElement(shape, "Nurbs", attrib=self.get_attributes())
        if (len(self.controlpoints) + self.order) != len(self.knots):
            raise ValueError(
                "Number of knots is not equal to the number of contactpoints + order"
            )
        for c in self.controlpoints:
            element.append(c.get_element())
        for k in self.knots:
            ET.SubElement(element, "Knot", attrib={"value": str(k)})

        return shape

<<<<<<< HEAD
class Polygon(VersionBase):
    """The Polygon class creates a polygon used by the TrafficArea class.

    Parameters
    ----------
    positions : list of Position
        A list of positions that define the polygon.

    Attributes
    ----------
    positions : list of Position
        A list of positions that define the polygon.
    """
    def __init__(self, positions: list[_PositionType]) -> None:
        if len(positions) < 3:
            raise ValueError("Polygon must have at least 3 positions")
        if not isinstance(positions, list) or not all(isinstance(p, _PositionType) for p in positions):
            raise TypeError("positions input is not a list of PositionType objects")
        if positions:
            first_type = type(positions[0])
            if not all(isinstance(p, first_type) for p in positions):
                raise TypeError("All positions in Polygon must be of the same type")
        self.positions = positions

    def __eq__(self, other: object) -> bool:
        return isinstance(other, Polygon) and self.positions == other.positions
    
    @staticmethod
    def parse(element: ET.Element) -> "Polygon":
        """Parses the XML element of Polygon.

        Parameters
        ----------
        element : ET.Element
            A polygon element (same as generated by the class itself).

        Returns
        -------
        Polygon
            A Polygon object.
        """
        positions = []
        for pos_el in element.findall("Position"):
            positions.append(_PositionType.parse(pos_el))
        return Polygon(positions)
    
    def get_element(self) -> ET.Element:
        """Returns the ElementTree of the Polygon.

        Returns
        -------
        ET.Element
            The ElementTree representation of the Polygon.
        """
        if not self.isVersionEqLarger(minor=3):
            raise OpenSCENARIOVersionError(
                "Polygon was introduced in OpenSCENARIO V1.3"
            )

        element = ET.Element("Polygon")
        for pos in self.positions:
            element.append(pos.get_element())
        return element
    
class RoadRange(VersionBase):
    """The RoadRange class creates a road range used by the TrafficArea class.
    Defines an area by a range on a specific road.

    Parameters
    ----------
    length : float
         	Limits the length of the road range starting from the first road cursor. If omitted or if length exceeds last road cursor, then last road cursor defines the end of the road range. Unit: [m].
    roadcursor : list of RoadCursor
        A minimum of 2 road cursors must be provided to specify the start and end of the road range. Intermediate cursors can be used to change the lane "validity".

    Attributes
    ----------
    length : float
        Limits the length of the road range starting from the first road cursor. If omitted or if length exceeds last road cursor, then last road cursor defines the end of the road range. Unit: [m].
    roadcursor : list of RoadCursor
        A minimum of 2 road cursors must be provided to specify the start and end of the road range. Intermediate cursors can be used to change the lane "validity".
    """
    def __init__(
        self,
        length: float = None
    ) -> None:
        """Initializes the RoadRange.

        Parameters
        ----------
        length : float, optional
            Limits the length of the road range starting from the first road cursor. Default is None.
        roadcursors : list of RoadCursor
            A minimum of 2 road cursors must be provided to specify the start and end of the road range. Intermediate cursors can be used to change the lane "validity".
        """
        self.roadcursors = []
        self.length = convert_float(length) if length is not None else None

    def __eq__(self, other: object) -> bool:
        return (
            isinstance(other, RoadRange)
            and self.length == other.length
            and self.roadcursors == other.roadcursors
        )
    
    def add_cursor(self, roadid: str, s: Optional[float] = 0.0, lane: Optional[list[int]] = None) -> "RoadRange":
        """Adds a road cursor to the road range.

        Parameters
        ----------
        roadid : str
            The ID of the target road taken from the respective road network definition file.
        s : float, optional
             	The s-coordinate taken along the road's reference line from the start point of the target road. If s is omitted and the road cursor depicts the start of a road range, then s=0 is assumed. If s is omitted and the road cursor depicts the end of a road range, then s=max_length is assumed. Unit: [m].
        lane : list of int, optional
             	Restriction of the road cursor to specific lanes of a road. If omitted, road cursor is valid for all lanes of the road.
        """
        self.roadcursors.append([roadid, s, lane])
        return self
    
    @staticmethod
    def parse(element: ET.Element) -> "RoadRange":
        """Parses the XML element of RoadRange.

        Parameters
        ----------
        element : ET.Element
            A road range element (same as generated by the class itself).

        Returns
        -------
        RoadRange
            A RoadRange object.
        """
        length = convert_float(find_mandatory_field(element, "Length"))
        roadcursors = []
        for cursor in element.findall("RoadCursor"):
            roadid = find_mandatory_field(cursor, "RoadId").text
            s = cursor.find("S")
            s_value = convert_float(s.text) if s is not None else 0.0
            lane_elements = cursor.findall("Lane")
            lanes = [int(lane.text) for lane in lane_elements] if lane_elements else None
            roadcursors.append([roadid, s_value, lanes])

        return RoadRange(length, roadcursors)
    
    def get_element(self) -> ET.Element:
        """Returns the ElementTree of the RoadRange.

        Returns
        -------
        ET.Element
            The ElementTree representation of the RoadRange.
        """
        if not self.isVersionEqLarger(minor=3):
            raise OpenSCENARIOVersionError(
                "RoadRange was introduced in OpenSCENARIO V1.3"
            )
        
        if len(self.roadcursors) < 2:
            raise ValueError("At least two road cursors are required for a RoadRange")

        element = ET.Element("RoadRange")
        if self.length is not None:
            length_element = ET.SubElement(element, "Length")
            length_element.text = str(self.length)
        
        return element

class TrafficArea(VersionBase):
    """The TrafficArea class creates a TrafficArea used by the different TrafficActions.

    Parameters
    ----------
    polygon : Polygon
        Defines an area by a polygon. Suitable for urban areas, where all roads within an area shall be populated.
    roadrange : RoadRange
        Defines an area by one or multiple road ranges. Suitable for highways, where only a few specific roads shall be populated.

    Attributes
    ----------
    polygon : Polygon
        Defines an area by a polygon. Suitable for urban areas, where all roads within an area shall be populated.
    roadrange : RoadRange
        Defines an area by one or multiple road ranges. Suitable for highways, where only a few specific roads shall be populated.
    """
    def __init__(
        self,
        polygon: Optional[Polygon] = None,
        roadrange: Optional[RoadRange] = None,
    ) -> None:
        """Initializes the TrafficArea.

        Parameters
        ----------
        polygon : Polygon, optional
            Defines an area by a polygon. Default is None.
        roadrange : RoadRange, optional
            Defines an area by one or multiple road ranges. Default is None.
        """

        if polygon is None and roadrange is None:
            raise ValueError(
                "At least one of polygon or roadrange must be provided"
            )
        if polygon is not None and not isinstance(polygon, Polygon):
            raise TypeError("polygon input is not of type Polygon")
        if roadrange is not None and not isinstance(roadrange, RoadRange):
            raise TypeError("roadrange input is not of type RoadRange")
        self.polygon = polygon
        self.roadrange = roadrange

    def __eq__(self, other: object) -> bool:
        return (
            isinstance(other, TrafficArea)
            and self.polygon == other.polygon
            and self.roadrange == other.roadrange
        )
    
    @staticmethod
    def parse(element: ET.Element) -> "TrafficArea":
        """Parses the XML element of TrafficArea.

        Parameters
        ----------
        element : ET.Element
            A traffic area element (same as generated by the class itself).

        Returns
        -------
        TrafficArea
            A TrafficArea object.
        """
        polygon = None
        if element.find("Polygon") is not None:
            polygon = Polygon.parse(find_mandatory_field(element, "Polygon"))

        roadrange = None
        if element.find("RoadRange") is not None:
            roadrange = RoadRange.parse(find_mandatory_field(element, "RoadRange"))

        return TrafficArea(polygon, roadrange)
    
    def get_element(self) -> ET.Element:
        """Returns the ElementTree of the TrafficArea.

        Returns
        -------
        ET.Element
            The ElementTree representation of the TrafficArea.
        """
        if not self.isVersionEqLarger(minor=3):
            raise OpenSCENARIOVersionError(
                "TrafficArea was introduced in OpenSCENARIO V1.3"
            )

        element = ET.Element("TrafficArea")
        if self.polygon is not None:
            element.append(self.polygon.get_element())
        if self.roadrange is not None:
            element.append(self.roadrange.get_element())
        return element
=======

class ClothoidSplineSegment(VersionBase):
    """
    The ClothoidSplineSegment class creates a segment of a clothoid spline.

     Parameters
    ----------
    curvature_start: float
        Start curvature of the clothoid spline segment.unit:[1/m]
    curvature_end: float
        End curvature of the clothoid spline segment.unit:[1/m]
    length: float
        Length of the clothoid segment.unit: [m]
    h_offset: float
        Optional heading offset in radians of the clothoid segment relative to end of the
         previous segment or to position_start if present. Default is 0.
    time_start: float
        Optional time specification at the start of the clothoid segment.unit: [s]
    position_start:  list of _PositionType
        optional starting position of a clothoid segment. If position_start is omitted for
        the first segment, the entity's current position is used. For subsequent segments,
        the end position of the previous segment is used.
        If only the heading is omitted, the heading of the previous segment's end position
        shall be used.

    Attributes
    ----------
    curvature_start : float
        Start curvature of the clothoid spline segment. unit: [1/m]
    curvature_end : float
        End curvature of the clothoid spline segment. unit: [1/m]
    length : float
        Length of the clothoid segment. unit: [m]
    h_offset : float
        Heading offset in radians of the clothoid segment relative to end of the previous segment
        or to position_start if present.
    time_start : float
        Time specification at the start of the clothoid segment. unit: [s]
    position_start : _PositionType
        Starting position of a clothoid segment.

    Methods
    -------

    parse(element)
        Parses an ElementTree created by the class and returns
        an instance of the class.
    get_element()
        Returns the full ElementTree of the class.
    get_attributes()
        Returns a dictionary of all attributes of the class.

    """

    def __init__(
        self,
        curvature_start: float,
        curvature_end: float,
        length: float,
        h_offset: Optional[float] = None,
        time_start: Optional[float] = None,
        position_start: Optional[_PositionType] = None,
    ):
        """Initialize the ClothoidSplineSegment.

        Parameters
        ----------
        curvature_start: float
            Start curvature of the clothoid spline segment.unit:[1/m]
        curvature_end: float
            End curvature of the clothoid spline segment.unit:[1/m]
        length: float
                Length of the clothoid segment.unit: [m]
        h_offset: float
            Optional heading offset in radians of the clothoid segment relative to end of the
            previous segment or to position_start if present. Default is 0.
        time_start: float
                Optional time specification at the start of the clothoid segment.unit: [s]
        position_start:  list of _PositionType
            optional starting position of a clothoid segment. If position_start is omitted for
            the first segment, the entity's current position is used. For subsequent segments,
            the end position of the previous segment is used.
            If only the heading is omitted, the heading of the previous segment's end position
            shall be used.
        """
        self.curvature_end = convert_float(curvature_end)
        self.curvature_start = convert_float(curvature_start)
        self.h_offset = convert_float(h_offset)
        if length <= 0:
            raise ValueError(
                "The clothoid segment length must be greater than zero"
            )
        self.length = convert_float(length)
        self.time_start = convert_float(time_start)

        if position_start is not None:
            if not isinstance(position_start, list) or not all(
                isinstance(pos, _PositionType) for pos in position_start
            ):
                raise TypeError(
                    "position_start elements must be of type _PositionType or None"
                )
        self.position_start = position_start

    def __eq__(self, other):
        if not isinstance(other, ClothoidSplineSegment):
            return False
        return (
            self.curvature_start == other.curvature_start
            and self.curvature_end == other.curvature_end
            and self.length == other.length
            and self.h_offset == other.h_offset
            and self.time_start == other.time_start
            and self.position_start == other.position_start
        )

    def get_attributes(self) -> dict:
        """Return the attributes of the ClothoidSplineSegment as a dictionary."""
        attributes = {
            "curvatureStart": str(self.curvature_start),
            "curvatureEnd": str(self.curvature_end),
            "length": str(self.length),
        }
        if self.h_offset is not None:
            attributes["hOffset"] = str(self.h_offset)
        if self.time_start is not None:
            attributes["timeStart"] = str(self.time_start)
        return attributes

    def get_element(self) -> ET.Element:
        """Return the ElementTree representation of the ClothoidSplineSegment."""
        if self.isVersionEqLess(minor=2):
            raise OpenSCENARIOVersionError(
                "ClothoidSplineSegment was introduced in OpenSCENARIO V1.3"
            )
        element = ET.Element(
            "ClothoidSplineSegment", attrib=self.get_attributes()
        )
        if self.position_start:
            for position in self.position_start:
                element.append(position.get_element("PositionStart"))
        return element

    @staticmethod
    def parse(element: ET.Element) -> "ClothoidSplineSegment":
        """Parse the XML element of ClothoidSplineSegment.

        Parameters
        ----------
        element : xml.etree.ElementTree.Element
            A ClothoidSplineSegment element.

        Returns
        -------
        ClothoidSplineSegment
            An instance of ClothoidSplineSegment.
        """
        curvature_start = convert_float(element.attrib["curvatureStart"])
        curvature_end = convert_float(element.attrib["curvatureEnd"])
        length = convert_float(element.attrib["length"])
        h_offset = convert_float(element.attrib.get("hOffset"))
        time_start = convert_float(element.attrib.get("timeStart"))
        position_start = []

        pos_start_elem = element.find("PositionStart")
        if pos_start_elem is not None:
            position_start.append(
                _PositionFactory.parse_position(pos_start_elem)
            )

        return ClothoidSplineSegment(
            curvature_end=curvature_end,
            curvature_start=curvature_start,
            length=length,
            h_offset=h_offset,
            time_start=time_start,
            position_start=position_start,
        )


class ClothoidSpline(_TrajectoryShape):
    """
    The ClothoidSpline class creates a ClothoidSpline shape.

    Parameters
    ----------
    segments : List[ClothoidSplineSegment]
        A list of ClothoidSplineSegments.
    time_end : float
        Optional time specification at the end of the clothoid spline curve.
        Required if timeStart in ClothoidSplineSegment is specified.

    Attributes
    ----------
    segments : List[ClothoidSplineSegment]
        A list of ClothoidSplineSegment objects that define the segments of the clothoid spline.
    time_end : float, optional
        time specification at the end of the clothoid spline curve.

    Methods
    -------
    parse(element)
        Parses an ElementTree created by the class and returns
        an instance of the class.
    get_element()
        Returns the full ElementTree of the class.
    get_attributes()
        Returns a dictionary of all attributes of the class.
    """

    def __init__(
        self,
        segments: list[ClothoidSplineSegment],
        time_end: Optional[float] = None,
    ):
        """Initialize the ClothoidSpline.

        Parameters
        ----------
        segments : List[ClothoidSplineSegment]
            A list of ClothoidSplineSegments.
        time_end : float
            Optional time specification at the end of the clothoid spline curve.
            Required if timeStart in ClothoidSplineSegment is specified.
        """

        self.segments = segments
        self.time_end = convert_float(time_end)

    def __eq__(self, other):
        if not isinstance(other, ClothoidSpline):
            return False
        return (
            self.segments == other.segments and self.time_end == other.time_end
        )

    def get_attributes(self) -> dict:
        """Return the attributes of the ClothoidSpline as a dictionary."""
        attributes = {}
        if self.time_end is not None:
            attributes["timeEnd"] = str(self.time_end)
        return attributes

    def get_element(self) -> ET.Element:
        """Return the ElementTree representation of the ClothoidSpline."""
        if self.isVersionEqLess(minor=2):
            raise OpenSCENARIOVersionError(
                "ClothoidSpline was introduced in OpenSCENARIO V1.3"
            )

        shape = ET.Element("Shape")
        element = ET.SubElement(
            shape, "ClothoidSpline", attrib=self.get_attributes()
        )
        for segment in self.segments:
            element.append(segment.get_element())
        return shape

    @staticmethod
    def parse(element: ET.Element) -> "ClothoidSpline":
        """Parse the XML element of ClothoidSpline.

        Parameters
        ----------
        element : xml.etree.ElementTree.Element
            A ClothoidSpline element.

        Returns
        -------
        ClothoidSpline
            An instance of ClothoidSpline.
        """
        clothoid_spline_element = find_mandatory_field(
            element, "ClothoidSpline"
        )
        time_end = convert_float(clothoid_spline_element.attrib.get("timeEnd"))
        segments = []

        for segment_element in clothoid_spline_element.findall(
            "ClothoidSplineSegment"
        ):
            segments.append(ClothoidSplineSegment.parse(segment_element))

        return ClothoidSpline(segments=segments, time_end=time_end)
>>>>>>> 6f94819c
<|MERGE_RESOLUTION|>--- conflicted
+++ resolved
@@ -2819,7 +2819,6 @@
 
         return shape
 
-<<<<<<< HEAD
 class Polygon(VersionBase):
     """The Polygon class creates a polygon used by the TrafficArea class.
 
@@ -3082,7 +3081,6 @@
         if self.roadrange is not None:
             element.append(self.roadrange.get_element())
         return element
-=======
 
 class ClothoidSplineSegment(VersionBase):
     """
@@ -3366,5 +3364,4 @@
         ):
             segments.append(ClothoidSplineSegment.parse(segment_element))
 
-        return ClothoidSpline(segments=segments, time_end=time_end)
->>>>>>> 6f94819c
+        return ClothoidSpline(segments=segments, time_end=time_end)