--- conflicted
+++ resolved
@@ -2819,7 +2819,6 @@
 
         return shape
 
-<<<<<<< HEAD
 class Polygon(VersionBase):
     """The Polygon class creates a polygon used by the TrafficArea class.
 
@@ -3089,8 +3088,6 @@
         if self.roadrange is not None:
             element.append(self.roadrange.get_element())
         return element
-=======
->>>>>>> 1f84d33d
 
 class ClothoidSplineSegment(VersionBase):
     """
