"""
  scenariogeneration
  https://github.com/pyoscx/scenariogeneration
 
  This Source Code Form is subject to the terms of the Mozilla Public
  License, v. 2.0. If a copy of the MPL was not distributed with this
  file, You can obtain one at https://mozilla.org/MPL/2.0/.
 
  Copyright (c) 2022 The scenariogeneration Authors.

"""
import xml.etree.ElementTree as ET


from ..helpers import printToFile, enum2str
from .links import _Link, _Links, create_lane_links
from .enumerations import ElementType, ContactPoint, RoadSide, TrafficRule, JunctionType
from .exceptions import UndefinedRoadNetwork, RoadsAndLanesNotAdjusted, IdAlreadyExists
from .elevation import LateralProfile, ElevationProfile, _Poly3Profile


import datetime as dt
from itertools import combinations
import numpy as np
import copy as cpy


class _Header:
    """Header creates the header of the OpenDrive file

    Parameters
    ----------
        name (str): name of the road

        revMajor (str): major revision of OpenDRIVE

        revMinor (str): minor revision of OpenDRIVE

    Attributes
    ----------
        name (str): name of the scenario

        revMajor (str): major revision of OpenDRIVE

        revMinor (str): minor revision of OpenDRIVE

    Methods
    -------
        get_element()
            Returns the full ElementTree of FileHeader

        get_attributes()
            Returns a dictionary of all attributes of FileHeader

    """

    def __init__(self, name, revMajor, revMinor):
        """Initalize the Header

         Parameters
        ----------
            name (str): name of the road

            revMajor (str): major revision of OpenDRIVE

            revMinor (str): minor revision of OpenDRIVE

        """
        self.name = name
        self.revMajor = revMajor
        self.revMinor = revMinor

    def __eq__(self, other):
        if isinstance(other, _Header):
            if (
                self.name == other.name
                and self.revMajor == other.revMajor
                and self.revMinor == other.revMinor
            ):
                return True
        return False

    def get_attributes(self):
        """returns the attributes as a dict of the FileHeader"""
        retdict = {}
        retdict["name"] = self.name
        retdict["revMajor"] = str(self.revMajor)
        retdict["revMinor"] = str(self.revMinor)
        retdict["date"] = str(dt.datetime.now())
        retdict["north"] = "0.0"
        retdict["south"] = "0.0"
        retdict["east"] = "0.0"
        retdict["west"] = "0.0"
        return retdict

    def get_element(self):
        """returns the elementTree of the FileHeader"""
        element = ET.Element("header", attrib=self.get_attributes())

        return element


class Road:
    """Road defines the road element of OpenDrive

    Parameters
    ----------
        road_id (int): identifier of the road

        planview (PlanView): the planview of the road

        lanes (Lanes): the lanes of the road

        road_type (int): type of road (junction)
            Default: -1

        name (str): name of the road (optional)

        rule (TrafficRule): traffic rule (optional)

        signals (Signals): Contains a list of signal objects (optional)

    Attributes
    ----------
        id (int): identifier of the road

        planview (PlanView): the planview of the road

        lanes (Lanes): the lanes of the road

        road_type (int): type of road (junction)
            Default: -1

        name (str): name of the road

        rule (TrafficRule): traffic rule

        signals (Signal): Contains a list of Signal objects

        objects (Object): Contains a list of Object objects

        types (list of _Type): contans a list or _Type objects (optional)

        elevationprofile (ElevationProfile): the elevation profile of the road

        lateralprofile (LateralProfile): the lateral profile of the road
    Methods
    -------
        get_element()
            Returns the full ElementTree of the class

        get_attributes()
            Returns a dictionary of all attributes of the class

        add_successor (element_type,element_id,contact_point,lane_offset,direct_junction)
            adds a successor for the road

        add_predecessor (element_type,element_id,contact_point,lane_offset,direct_junction)
            adds a predecessor for the road

        add_neighbor (element_type,element_id,direction)
            adds a neighbor for the road

        add_object (road_object)
            adds an object to the road

        add_elevation(s,a,b,c,d)
            adds an elevation profile to the road

        add_superelevation(s,a,b,c,d)
            adds a superelevation to the road

        add_shape(s,t,a,b,c,d,e)
            adds a lateral shape to the road

        add_object_roadside (road_object_prototype, repeatDistance, sOffset=0, tOffset=0, side=RoadSide.both)
            adds an repeated object to the road

        add_signal (signal)
            adds a signal to the road

        get_end_point ()
            returns the x, y and heading at the end of the road
    """

    def __init__(
        self, road_id, planview, lanes, road_type=-1, name=None, rule=TrafficRule.RHT
    ):
        """initalize the Road

        Parameters
        ----------
            road_id (int): identifier of the road

            planview (PlanView): the planview of the road

            lanes (Lanes): the lanes of the road

            road_type (int): type of road (junction)
                Default: -1

            name (str): name of the road (optional)

            rule (TrafficRule): traffic rule (optional)

        """
        self.id = road_id
        self.planview = planview
        self.lanes = lanes
        self.road_type = road_type
        self.name = name
        self.rule = rule
        self.links = _Links()
        self._neighbor_added = 0
        self.successor = None
        self.predecessor = None
        self.lane_offset_suc = {}
        self.lane_offset_pred = {}
        self.succ_direct_junction = {}
        self.pred_direct_junction = {}
        self.adjusted = False
        self.objects = []
        self.signals = []
        self.types = []
        self.elevationprofile = ElevationProfile()
        self.lateralprofile = LateralProfile()

    def __eq__(self, other):
        if isinstance(other, Road):
            if (
                self.get_attributes() == other.get_attributes()
                and self.objects == other.objects
                and self.signals == other.signals
                and self.types == other.types
                and self.links == other.links
                and self.planview == other.planview
                and self.lanes == other.lanes
                and self.elevationprofile == other.elevationprofile
                and self.lateralprofile == other.lateralprofile
                and self.predecessor == other.predecessor
                and self.successor == other.successor
                and self.lane_offset_suc == other.lane_offset_suc
                and self.lane_offset_pred == other.lane_offset_pred
                and self.pred_direct_junction == other.pred_direct_junction
                and self.succ_direct_junction == other.succ_direct_junction
            ):
                return True
        return False

    def add_successor(
        self,
        element_type,
        element_id,
        contact_point=None,
        lane_offset=0,
    ):
        """add_successor adds a successor link to the road

        Parameters
        ----------
            element_type (ElementType): type of element the linked road

            element_id (str/int): name of the linked road

            contact_point (ContactPoint): the contact point of the link

            direct_juction (dict {int, int}): list of dicts, {successor_id, lane offset}

        """
        if self.successor:
            raise ValueError("only one successor is allowed")
        self.successor = _Link("successor", element_id, element_type, contact_point)
        self.links.add_link(self.successor)
<<<<<<< HEAD

=======
>>>>>>> 559853bb
        self.lane_offset_suc[str(element_id)] = lane_offset
        return self

    def add_predecessor(
        self,
        element_type,
        element_id,
        contact_point=None,
        lane_offset=0,
    ):
        """add_successor adds a successor link to the road

        Parameters
        ----------
            element_type (ElementType): type of element the linked road

            element_id (str/int): name of the linked road

            contact_point (ContactPoint): the contact point of the link

            direct_juction (dict {int, int}):  {successor_id, lane offset}

        """
        if self.predecessor:
            raise ValueError("only one predecessor is allowed")
        self.predecessor = _Link("predecessor", element_id, element_type, contact_point)
        self.links.add_link(self.predecessor)
        self.lane_offset_pred[str(element_id)] = lane_offset
        return self

    def add_neighbor(self, element_type, element_id, direction):
        """add_neighbor adds a neighbor to a road

        Parameters
        ----------
            element_type (ElementType): type of element the linked road

            element_id (str/int): name of the linked road

            direction (Direction): the direction of the link
        """
        if self._neighbor_added > 1:
            raise ValueError("only two neighbors are allowed")
        suc = _Link("neighbor", element_id, element_type, direction=direction)

        self.links.add_link(suc)
        self._neighbor_added += 1
        return self

    def add_elevation(self, s, a, b, c, d):
        """ads an elevation profile to the road (3-degree polynomial)

        Parameters
        ----------
            s (float): s start coordinate of the elevation

            a (float): a coefficient of the polynomial

            b (float): b coefficient of the polynomial

            c (float): c coefficient of the polynomial

            d (float): d coefficient of the polynomial
        """
        self.elevationprofile.add_elevation(_Poly3Profile(s, a, b, c, d))
        return self

    def add_superelevation(self, s, a, b, c, d):
        """ads a superelevation profile to the road (3-degree polynomial)

        Parameters
        ----------
            s (float): s start coordinate of the superelevation

            a (float): a coefficient of the polynomial

            b (float): b coefficient of the polynomial

            c (float): c coefficient of the polynomial

            d (float): d coefficient of the polynomial
        """
        self.lateralprofile.add_superelevation(_Poly3Profile(s, a, b, c, d))
        return self

    def add_shape(self, s, t, a, b, c, d):
        """ads a superelevation profile to the road (3-degree polynomial)

        Parameters
        ----------
            s (float): s start coordinate of the superelevation

            t (flaot): the t start coordinate of the lateral profile

            a (float): a coefficient of the polynomial

            b (float): b coefficient of the polynomial

            c (float): c coefficient of the polynomial

            d (float): d coefficient of the polynomial
        """
        self.lateralprofile.add_shape(_Poly3Profile(s, a, b, c, d, t))
        return self

    def add_object(self, road_object):
        """add_object adds an object to a road and calls a function that ensures unique IDs

        Parameters
        ----------
            road_object (Object/list(Object)): object(s) to be added to road

        """
        if isinstance(road_object, list):
            for single_object in road_object:
                single_object._update_id()
            self.objects = self.objects + road_object
        else:
            road_object._update_id()
            self.objects.append(road_object)
        return self

    def add_object_roadside(
        self,
        road_object_prototype,
        repeatDistance,
        sOffset=0,
        tOffset=0,
        side=RoadSide.both,
        widthStart=None,
        widthEnd=None,
        lengthStart=None,
        lengthEnd=None,
        radiusStart=None,
        radiusEnd=None,
    ):
        """add_object_roadside is a convenience function to add a repeating object on side of the road,
            which can only be used after adjust_roads_and_lanes() has been performed

        Parameters
        ----------
            road_object_prototype (Object): object that will be used as a basis for generation

            repeatDistance (float): distance between repeated Objects, 0 for continuous

            sOffset (float): start s-coordinate of repeating Objects
                Default: 0

            tOffset (float): t-offset additional to lane width, sign will be added automatically (i.e. positive if further from roadside)
                Default: 0

            side (RoadSide): add Objects on both, left or right side
                Default: both

            widthStart (float) : width of object at start-coordinate (None follows .osgb)
                Default: None

            widthEnd (float) : width of object at end-coordinate (if not equal to widthStart, automatic linear width adapted over the distance)
                Default: None

            lengthStart (float) : length of object at start-coordinate (None follows .osgb)
                Default: None

            lengthEnd (float) : length of object at end-coordinate (if not equal to lengthStart, automatic linear length adapted over distance)
                Default: None

            radiusStart (float) : radius of object at start-coordinate (None follows .osgb)
                Default: None

            radiusEnd (float) : radius of object at end-coordinate (if not equal to radiusStart, automatic linear radius adapted over distance)
                Default: None
        """
        if not self.planview.adjusted:
            raise RoadsAndLanesNotAdjusted(
                "Could not add roadside object because roads and lanes need to be adjusted first. Consider calling 'adjust_roads_and_lanes()'."
            )

        hdg_factors = []
        total_widths = []
        road_objects = []
        s_lanesections = []
        # TODO: handle width parameters apart from a
        for lanesection in self.lanes.lanesections:
            if side != RoadSide.right:
                s_lanesections.append(lanesection.s)
                hdg_factors.append(1)
                total_widths.append(0)
                road_objects.append(cpy.deepcopy(road_object_prototype))
                for lane in lanesection.leftlanes:
                    total_widths[-1] = total_widths[-1] + lane.a
            if side != RoadSide.left:
                s_lanesections.append(lanesection.s)
                hdg_factors.append(-1)
                total_widths.append(0)
                road_objects.append(cpy.deepcopy(road_object_prototype))
                for lane in lanesection.rightlanes:
                    total_widths[-1] = total_widths[-1] + lane.a

        for idx, road_object in enumerate(road_objects):
            road_object.t = (total_widths[idx] + tOffset) * hdg_factors[idx]
            road_object.s = sOffset + s_lanesections[idx]
            road_object.hdg = np.pi * (1 + hdg_factors[idx]) / 2
            road_object.repeat(
                self.planview.get_total_length() - sOffset - s_lanesections[idx],
                repeatDistance,
                widthStart=widthStart,
                widthEnd=widthEnd,
                lengthStart=lengthStart,
                lengthEnd=lengthEnd,
                radiusStart=radiusStart,
                radiusEnd=radiusEnd,
            )
        self.add_object(road_objects)
        return self

    def add_signal(self, signal):
        """add_signal adds a signal to a road"""
        if isinstance(signal, list):
            for single_signal in signal:
                single_signal._update_id()
            self.signals = self.signals + signal
        else:
            signal._update_id()
            self.signals.append(signal)
        return self

    def add_type(self, road_type, s=0, country=None, speed=None, speed_unit="m/s"):
        """adds a type to the road (not to mix with junction or not as the init)

        Parameters
        ----------
            road_type (RoadType): the type of road

            s (float): the distance where it starts
                Default: 0

            country (str): country code (should follow ISO 3166-1,alpha-2) (optional)

            speed (float/str): the maximum speed allowed

            sped_unit (str): unit of the speed, can be 'm/s','mph,'kph'
        """
        self.types.append(_Type(road_type, s, country, speed, speed_unit))
        return self

    def get_end_point(self):
        """get the x, y, and heading, of the end of the road

        Return
        ------
            x (float): the end x coordinate
            y (float): the end y coordinate
            h (float): the end heading

        """
        return self.planview.present_x, self.planview.present_y, self.planview.present_h

    def get_attributes(self):
        """returns the attributes as a dict of the Road"""
        retdict = {}
        if self.name:
            retdict["name"] = self.name
        if self.rule:
            retdict["rule"] = enum2str(self.rule)
        retdict["id"] = str(self.id)
        retdict["junction"] = str(self.road_type)
        retdict["length"] = str(self.planview.get_total_length())
        return retdict

    def get_element(self):
        """returns the elementTree of the FileHeader"""
        element = ET.Element("road", attrib=self.get_attributes())
        element.append(self.links.get_element())
        if self.types:
            for r in self.types:
                element.append(r.get_element())
        element.append(self.planview.get_element())
        element.append(self.elevationprofile.get_element())
        element.append(self.lateralprofile.get_element())
        element.append(self.lanes.get_element())
        if len(self.objects) > 0:
            objectselement = ET.SubElement(element, "objects")
            for road_object in self.objects:
                objectselement.append(road_object.get_element())
        if len(self.signals) > 0:
            signalselement = ET.SubElement(element, "signals")
            for signal in self.signals:
                signalselement.append(signal.get_element())
        return element


class OpenDrive:
    """OpenDrive is the main class of the pyodrx to generate an OpenDrive road

    Parameters
    ----------
        name (str): name of the road

        revMajor (str): major revision of OpenDRIVE written to header
            Default: '1'

        revMinor (str): minor revision of OpenDRIVE written to header
            Default: '5'

    Attributes
    ----------
        name (str): name of the road

        revMajor (str): major revision of OpenDRIVE written to header
            Default: '1'

        revMinor (str): minor revision of OpenDRIVE written to header
            Default: '5'

        roads (list of Road): all roads

        junctions (list of Junction): all junctions

    Methods
    -------
        get_element()
            Returns the full ElementTree of FileHeader

        add_road(road)
            Adds a road to the opendrive

        add_junction(junction)
            Adds a junction to the opendrive

        add_junction_creator(junction_creator)
            Adds the neccesary info from a junction creator to the opendrive

        adjust_roads_and_lanes()
            Adjust starting position of all geometries of all roads and try to link lanes in neighbouring roads

        adjust_startpoints()
            Adjust starting position of all geometries of all roads

        write_xml(filename)
            write a open scenario xml

    """

    def __init__(self, name, revMajor="1", revMinor="5"):
        """Initalize the Header

        Parameters
        ----------
        name (str): name of the road

        """
        self.name = name
        self.revMajor = revMajor
        self.revMinor = revMinor
        self._header = _Header(self.name, self.revMajor, self.revMinor)
        self.roads = {}
        self.junctions = []
        # self.road_ids = []

    def __eq__(self, other):
        if isinstance(other, OpenDrive):
            if (
                self.roads == other.roads
                and self.junctions == other.junctions
                and self._header == other._header
            ):
                return True
        return False

    def add_road(self, road):
        """Adds a new road to the opendrive

        Parameters
        ----------
            road (Road): the road to add

        """
        if (len(self.roads) == 0) and road.predecessor:
            ValueError(
                "No road was added and the added road has a predecessor, please add the predecessor first"
            )
        if str(road.id) in self.roads:
            raise IdAlreadyExists(
                "Road id " + str(road.id) + " has already been added. "
            )
        self.roads[str(road.id)] = road
        return self

    def add_junction_creator(self, junction_creator):
        """add_junction_creator takes a CommonJunctionCreator as input and adds all neccesary info (roads and junctions)
            to the opendrive

        Parameters
        ----------
            road (CommonJunctionCreator/DirectJunctionCreator): the junction creator

        """
        if junction_creator.junction.junction_type == JunctionType.default:
            for road in junction_creator.get_connecting_roads():
                self.add_road(road)

        self.add_junction(junction_creator.junction)
        return self

    def adjust_roads_and_lanes(self):
        """Adjust starting position of all geometries of all roads and try to link all lanes in neighbouring roads

        Parameters
        ----------

        """
        # adjust roads and their geometries
        self.adjust_startpoints()

        results = list(combinations(self.roads, 2))

        for r in range(len(results)):
            # print('Analyzing roads', results[r][0], 'and', results[r][1] )
            create_lane_links(self.roads[results[r][0]], self.roads[results[r][1]])

    def _adjust_road_wrt_neighbour(
        self, road_id, neighbour_id, contact_point, neighbour_type
    ):
        """Adjust geometries of road[road_id] taking as a successor/predecessor the neighbouring road with id neighbour_id.
        NB Passing the type of contact_point is necessary because we call this function also on roads connecting to
        to a junction road (which means that the road itself do not know the contact point of the junction road it connects to)


        Parameters
        ----------
        road_id (int): id of the road we want to adjust

        neighbour_id(int): id of the neighbour road we take as reference (we suppose the neighbour road is already adjusted)

        contact_point(ContactPoint): type of contact point with point of view of roads[road_id]

        neighbour_type(str): 'successor'/'predecessor' type of linking to the neighbouring road


        """

        main_road = self.roads[str(road_id)]

        if contact_point == ContactPoint.start:
            x, y, h = self.roads[str(neighbour_id)].planview.get_start_point()
            h = (
                h + np.pi
            )  # we are attached to the predecessor's start, so road[k] will start in its opposite direction
            relevant_lanesection = 0  # since we are at the start the first lane section is relevant for determining widths for lane offset
            relevant_s = 0  # since we are at the start, the relevant s-coordinate for determining widths for lane offset is 0
        elif contact_point == ContactPoint.end:
            x, y, h = self.roads[str(neighbour_id)].planview.get_end_point()
            relevant_lanesection = (
                -1
            )  # since we are at the end the last lane section is relevant for determining widths for lane offset
            relevant_s = (
                self.roads[str(neighbour_id)].planview.get_total_length()
                - self.roads[str(neighbour_id)]
                .lanes.lanesections[relevant_lanesection]
                .s
            )
            # since we are at the end, the relevant s-coordinate for determining widths for lane offset is the length of the last lane section
        else:
            raise ValueError("Unknown ContactPoint")

        if neighbour_type == "predecessor":

            if contact_point == ContactPoint.start:
                x, y, h = self.roads[str(neighbour_id)].planview.get_start_point()
                h = (
                    h + np.pi
                )  # we are attached to the predecessor's start, so road[k] will start in its opposite direction
            elif contact_point == ContactPoint.end:
                x, y, h = self.roads[str(neighbour_id)].planview.get_end_point()
            else:
                raise ValueError("Unknown ContactPoint")
            if main_road.pred_direct_junction:
                num_lane_offsets = main_road.pred_direct_junction[neighbour_id]
            else:
                if str(neighbour_id) in main_road.lane_offset_pred:
                    num_lane_offsets = main_road.lane_offset_pred[str(neighbour_id)]
                else:
                    num_lane_offsets = 0
            x = -num_lane_offsets * 3 * np.sin(h) + x
            y = num_lane_offsets * 3 * np.cos(h) + y

            main_road.planview.set_start_point(x, y, h)
            main_road.planview.adjust_geometries()

        elif neighbour_type == "successor":

            if contact_point == ContactPoint.start:
                x, y, h = self.roads[str(neighbour_id)].planview.get_start_point()
                h = (
                    h + np.pi
                )  # we are attached to the predecessor's start, so road[k] will start in its opposite direction
            elif contact_point == ContactPoint.end:
                x, y, h = self.roads[str(neighbour_id)].planview.get_end_point()
            else:
                raise ValueError("Unknown ContactPoint")
            if main_road.succ_direct_junction:
                num_lane_offsets = main_road.succ_direct_junction[neighbour_id]
            else:
                if str(neighbour_id) in main_road.lane_offset_suc:
                    num_lane_offsets = main_road.lane_offset_suc[str(neighbour_id)]
                else:
                    num_lane_offsets = 0
            x = num_lane_offsets * 3 * np.sin(h) + x
            y = -num_lane_offsets * 3 * np.cos(h) + y
            main_road.planview.set_start_point(x, y, h)
            main_road.planview.adjust_geometries(True)

    def _calculate_lane_offset_width(
        self, neighbour_id, relevant_lanesection, relevant_s, num_lane_offsets
    ):
        """calculate the width for shifting the road if a lane offset is present


        Parameters
        ----------
        neighbour_id(int): id of the neighbour road we take as reference (we suppose the neighbour road is already adjusted)


        """
        # remains 0 if no lane offset exists
        offset_width = 0
        # if a lane offset exists, loop through relevant lanes (left/right) at the relevant s-coordinate to determine width of offset
        if num_lane_offsets < 0:
            for lane in (
                self.roads[str(neighbour_id)]
                .lanes.lanesections[relevant_lanesection]
                .rightlanes[0 : -1 * num_lane_offsets]
            ):
                offset_width = offset_width - (
                    lane.a
                    + lane.b * relevant_s
                    + lane.c * relevant_s**2
                    + lane.d * relevant_s**3
                )
        if num_lane_offsets > 0:
            for lane in (
                self.roads[str(neighbour_id)]
                .lanes.lanesections[relevant_lanesection]
                .leftlanes[0:num_lane_offsets]
            ):
                offset_width = offset_width + (
                    lane.a
                    + lane.b * relevant_s
                    + lane.c * relevant_s**2
                    + lane.d * relevant_s**3
                )

        return offset_width

    def adjust_startpoints(self):
        """Adjust starting position of all geoemtries of all roads

        Parameters
        ----------

        """

        # Adjust logically connected roads, i.e. move them so they connect geometrically.
        # Method:
        #    Fix a pre defined roads (if start position in planview is used), other wise fix the first road at 0
        #    Next, in the set of remaining unconnected roads, find and adjust any roads connecting to a already fixed road
        # Loop until all roads have been adjusted,

        # adjust the roads that have a fixed start of the planview
        count_total_adjusted_roads = 0
        fixed_road = False
        for k in self.roads:
            if self.roads[k].planview.fixed and not self.roads[k].planview.adjusted:
                self.roads[k].planview.adjust_geometries()
                # print('Fixing Road: ' + k)
                count_total_adjusted_roads += 1
                fixed_road = True
            elif self.roads[k].planview.adjusted:
                fixed_road = True
                count_total_adjusted_roads += 1

        # If no roads are fixed, select the first road is selected as the pivot-road
        if len(self.roads) > 0:
            if fixed_road is False:
                self.roads[list(self.roads.keys())[0]].planview.adjust_geometries()
                # print('Selecting and adjusting the first road {}'.format(self.roads[list(self.roads.keys())[0] ].id))
                count_total_adjusted_roads += 1

        while count_total_adjusted_roads < len(self.roads):

            count_adjusted_roads = 0

            for k in self.roads:  # Check all

                if self.roads[k].planview.adjusted is False:

                    # check if it has a normal (road) predecessor
                    if (
                        self.roads[k].predecessor is not None
                        and self.roads[k].predecessor.element_type
                        is not ElementType.junction
                        and self.roads[
                            str(self.roads[k].predecessor.element_id)
                        ].planview.adjusted
                        is True
                    ):

                        # print('  Adjusting {}road {} to predecessor {}'.\
                        #     format('' if self.roads[k].road_type == -1 else 'connecting ', self.roads[k].id, self.roads[k].predecessor.element_id))
                        self._adjust_road_wrt_neighbour(
                            k,
                            self.roads[k].predecessor.element_id,
                            self.roads[k].predecessor.contact_point,
                            "predecessor",
                        )
                        count_adjusted_roads += 1

                        if (
                            self.roads[k].road_type != -1
                            and self.roads[k].successor is not None
                            and self.roads[
                                str(self.roads[k].successor.element_id)
                            ].planview.adjusted
                            is False
                        ):
                            succ_id = self.roads[k].successor.element_id
                            # print('    Adjusting successor connecting road {} in junction {} to road {} '.\
                            #     format(succ_id, self.roads[k].road_type, self.roads[k].id))
                            if (
                                self.roads[k].successor.contact_point
                                == ContactPoint.start
                            ):
                                self._adjust_road_wrt_neighbour(
                                    succ_id, k, ContactPoint.end, "predecessor"
                                )
                            else:
                                self._adjust_road_wrt_neighbour(
                                    succ_id, k, ContactPoint.end, "successor"
                                )
                            count_adjusted_roads += 1

                    # check if geometry has a normal (road) successor
                    elif (
                        self.roads[k].successor is not None
                        and self.roads[k].successor.element_type
                        is not ElementType.junction
                        and self.roads[
                            str(self.roads[k].successor.element_id)
                        ].planview.adjusted
                        is True
                    ):

                        # print('  Adjusting {}successor {} to road {}'.\
                        #     format('' if self.roads[k].road_type == -1 else 'connecting ', self.roads[k].id, self.roads[k].successor.element_id))
                        self._adjust_road_wrt_neighbour(
                            k,
                            self.roads[k].successor.element_id,
                            self.roads[k].successor.contact_point,
                            "successor",
                        )
                        count_adjusted_roads += 1

                        if (
                            self.roads[k].road_type != -1
                            and self.roads[k].predecessor is not None
                            and self.roads[
                                str(self.roads[k].predecessor.element_id)
                            ].planview.adjusted
                            is False
                        ):
                            pred_id = self.roads[k].predecessor.element_id
                            # print('    Adjusting predecessor connecting road {} in junction {} to road {} '.\
                            #     format(pred_id, self.roads[k].road_type, self.roads[k].id))
                            if (
                                self.roads[k].predecessor.contact_point
                                == ContactPoint.start
                            ):
                                self._adjust_road_wrt_neighbour(
                                    pred_id, k, ContactPoint.start, "predecessor"
                                )
                            else:
                                self._adjust_road_wrt_neighbour(
                                    pred_id, k, ContactPoint.start, "successor"
                                )
                            count_adjusted_roads += 1
                    # do special check for direct junctions
                    elif (
                        self.roads[k].succ_direct_junction
                        or self.roads[k].pred_direct_junction
                    ):
                        if (
                            self.roads[k].successor is not None
                            and self.roads[k].successor.element_type
                            is ElementType.junction
                        ):
                            for dr in self.roads[k].succ_direct_junction:
                                if self.roads[str(dr)].planview.adjusted is True:
                                    if (
                                        int(k)
                                        in self.roads[str(dr)].succ_direct_junction
                                    ):
                                        cp = ContactPoint.end
                                    elif (
                                        int(k)
                                        in self.roads[str(dr)].pred_direct_junction
                                    ):
                                        cp = ContactPoint.start
                                    else:
                                        raise UndefinedRoadNetwork(
                                            "direct junction is not properly defined"
                                        )
                                    self._adjust_road_wrt_neighbour(
                                        k, dr, cp, "successor"
                                    )

                                    count_adjusted_roads += 1
                        if (
                            self.roads[k].predecessor is not None
                            and self.roads[k].predecessor.element_type
                            is ElementType.junction
                        ):
                            for dr in self.roads[k].pred_direct_junction:
                                if self.roads[str(dr)].planview.adjusted is True:
                                    if (
                                        int(k)
                                        in self.roads[str(dr)].succ_direct_junction
                                    ):
                                        cp = ContactPoint.end
                                    elif (
                                        int(k)
                                        in self.roads[str(dr)].pred_direct_junction
                                    ):
                                        cp = ContactPoint.start
                                    else:
                                        raise UndefinedRoadNetwork(
                                            "direct junction is not properly defined"
                                        )
                                    self._adjust_road_wrt_neighbour(
                                        k, dr, cp, "predecessor"
                                    )
                                    count_adjusted_roads += 1
            count_total_adjusted_roads += count_adjusted_roads

            if (
                count_total_adjusted_roads != len(self.roads)
                and count_adjusted_roads == 0
            ):
                # No more connecting roads found, move to next pivot-road
                raise UndefinedRoadNetwork(
                    "Roads are either missing successor, or predecessor to connect to the roads, \n if the roads are disconnected, please add a start position for one of the planviews."
                )

    def add_junction(self, junction):
        """Adds a junction to the opendrive

        Parameters
        ----------
            junction (Junction): the junction to add

        """
        if any([junction.id == x.id for x in self.junctions]):
            raise IdAlreadyExists(
                "Junction with id " + str(junction.id) + " has already been added. "
            )
        self.junctions.append(junction)
        return self

    def get_element(self):
        """returns the elementTree of the FileHeader"""
        element = ET.Element("OpenDRIVE")
        element.append(self._header.get_element())
        for r in self.roads:
            element.append(self.roads[r].get_element())

        for j in self.junctions:
            element.append(j.get_element())

        return element

    def write_xml(self, filename=None, prettyprint=True, encoding="utf-8"):
        """write_xml writes the OpenDRIVE xml file

        Parameters
        ----------
            filename (str): path and filename of the wanted xml file
                Default: name of the opendrive

            prettyprint (bool): pretty print or ugly print?
                Default: True

            encoding (str): specifies the output encoding
                Default: 'utf-8'

        """
        if filename == None:
            filename = self.name + ".xodr"
        printToFile(self.get_element(), filename, prettyprint, encoding)


class _Type:
    """class to generate the type element of a road, (not the Enumeration it self).

    Parameters
    ----------
        road_type (RoadType): the type of road

        s (float): the distance where it starts
            Default: 0

        country (str): country code (should follow ISO 3166-1,alpha-2) (optional)

        speed (float/str): the maximum speed allowed

        speed_unit (str): unit of the speed, can be 'm/s','mph,'kph'

    Attributes
    ----------
        road_type (RoadType): the type of road

        s (float): the distance where it starts

        country (str): country code (should follow ISO 3166-1,alpha-2) (optional)

        speed (float/str): can either be a float or the following strings: "no limit" or "undefined"

        speed_unit (str): unit of the speed
    """

    def __init__(self, road_type, s=0, country=None, speed=None, speed_unit="m/s"):
        """initalize the _Type

        Parameters
        ----------
            road_type (RoadType): the type of road

            s (float): the distance where it starts
                Default: 0

            country (str): country code (should follow ISO 3166-1,alpha-2) (optional)

            speed (float/str): the maximum speed allowed

            speed_unit (str): unit of the speed, can be 'm/s','mph,'kph'


        """
        self.road_type = road_type
        self.s = s
        self.country = country
        if (
            isinstance(speed, float)
            or isinstance(speed, int)
            or speed in ["no limit", "undefined"]
            or speed == None
        ):
            self.speed = speed
        else:
            if isinstance(speed, str):
                raise ValueError(
                    'speed can only be numerical or "no limit" and "undefined", not: '
                    + str(speed_unit)
                )

        if speed_unit not in ["m/s", "mph", "kph"]:
            raise ValueError(
                "speed_unit can only be m/s, mph, or kph, not: " + speed_unit
            )
        self.speed_unit = speed_unit

    def __eq__(self, other):
        if isinstance(other, _Type):
            if (
                self.get_attributes() == other.get_attributes()
                and self.speed == other.speed
                and self.speed_unit == other.speed_unit
            ):
                return True
        return False

    def get_attributes(self):
        """returns the attributes as a dict of the _Type"""
        retdict = {}

        retdict["s"] = str(self.s)
        retdict["type"] = enum2str(self.road_type)
        if self.country:
            retdict["country"] = self.country
        return retdict

    def get_element(self):
        """returns the elementTree of the _Type"""

        element = ET.Element("type", attrib=self.get_attributes())
        if self.speed:
            ET.SubElement(
                element,
                "speed",
                attrib={"max": str(self.speed), "unit": self.speed_unit},
            )
        return element<|MERGE_RESOLUTION|>--- conflicted
+++ resolved
@@ -271,10 +271,6 @@
             raise ValueError("only one successor is allowed")
         self.successor = _Link("successor", element_id, element_type, contact_point)
         self.links.add_link(self.successor)
-<<<<<<< HEAD
-
-=======
->>>>>>> 559853bb
         self.lane_offset_suc[str(element_id)] = lane_offset
         return self
 
