--- conflicted
+++ resolved
@@ -157,14 +157,10 @@
     def get_element(self):
         """returns the elementTree of the _Link"""
         element = ET.Element("link")
-<<<<<<< HEAD
         self._add_additional_data_to_element(element)
-        for l in self.links:
-=======
         # sort links alphabetically by link type to ensure predecessor
         # appears before successor to comply to schema
         for l in sorted(self.links, key=lambda x: x.link_type):
->>>>>>> 8ea1a71a
             element.append(l.get_element())
         return element
 
